--- conflicted
+++ resolved
@@ -42,11 +42,10 @@
 
 var scenarioList = [ isAndroid ? 'Plugin-sqlite4java' : 'Plugin', 'HTML5', 'Plugin-android.database' ];
 
-<<<<<<< HEAD
-var scenarioCount = isAndroid ? 3 : (isIE ? 1 : 2);
-=======
-var scenarioCount = (!!window.hasWebKitBrowser) ? 2 : 1;
->>>>>>> e146d9f7
+//var scenarioCount = isAndroid ? 3 : (isIE ? 1 : 2);
+//var scenarioCount = (!!window.hasWebKitBrowser) ? 2 : 1;
+var hasAndroidWebKitBrowser = isAndroid && (!!window.hasWebKitBrowser);
+var scenarioCount = hasAndroidWebKitBrowser ? 3 : ((!!window.hasWebKitBrowser) ? 2 : 1);
 
 // legacy tests:
 var mytests = function() {
@@ -2241,11 +2240,11 @@
             start(1);
           });
         });
+
+      }
+
       });
     }
-
-      }
-
   });
 
 }
