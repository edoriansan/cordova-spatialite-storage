--- conflicted
+++ resolved
@@ -40,19 +40,12 @@
 var isIE = isWindows || isWP8;
 var isWebKit = !isIE; // TBD [Android or iOS]
 
-<<<<<<< HEAD
-var scenarioList = [ isAndroid ? 'Plugin-sqlite4java' : 'Plugin', 'HTML5', 'Plugin-android.database' ];
+var scenarioList = [ isAndroid ? 'Plugin-sqlite-connector' : 'Plugin', 'HTML5', 'Plugin-android.database' ];
 
 //var scenarioCount = isAndroid ? 3 : (isIE ? 1 : 2);
 //var scenarioCount = (!!window.hasWebKitBrowser) ? 2 : 1;
 var hasAndroidWebKitBrowser = isAndroid && (!!window.hasWebKitBrowser);
 var scenarioCount = hasAndroidWebKitBrowser ? 3 : ((!!window.hasWebKitBrowser) ? 2 : 1);
-=======
-var scenarioList = [ isAndroid ? 'Plugin-sqlite-connector' : 'Plugin', 'HTML5', 'Plugin-android.database' ];
-
-//var scenarioCount = isAndroid ? 3 : (isIE ? 1 : 2);
-var scenarioCount = (!!window.hasWebKitBrowser) ? 2 : 1;
->>>>>>> 38b84ea6
 
 // legacy tests:
 var mytests = function() {
@@ -1511,11 +1504,7 @@
 
     //var suiteName = "plugin: ";
 
-<<<<<<< HEAD
-    var scenarioList = [ isAndroid ? 'plugin-sqlite4java' : 'Plugin', 'plugin-android.database' ];
-=======
     var scenarioList = [ isAndroid ? 'plugin-sqlite-connector' : 'Plugin', 'plugin-android.database' ];
->>>>>>> 38b84ea6
 
     var scenarioCount = isAndroid ? 2 : 1;
 
@@ -2254,10 +2243,7 @@
 
       });
     }
-<<<<<<< HEAD
-=======
-
->>>>>>> 38b84ea6
+
   });
 
 }
