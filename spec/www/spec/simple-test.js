/* 'use strict'; */

var MYTIMEOUT = 12000;

var DEFAULT_SIZE = 5000000; // max to avoid popup in safari/ios

// FUTURE TODO replace in test(s):
function ok(test, desc) { expect(test).toBe(true); }
function equal(a, b, desc) { expect(a).toEqual(b); } // '=='
function strictEqual(a, b, desc) { expect(a).toBe(b); } // '==='

var isAndroid = /Android/.test(navigator.userAgent);
var isWindows = /Windows NT/.test(navigator.userAgent); // Windows [NT] (8.1)
var isWP8 = /IEMobile/.test(navigator.userAgent); // WP(8)
// XXX FUTURE:
//var isWindowsPhone = /Windows Phone 8.1/.test(navigator.userAgent); // Windows [NT] (8.1)
var isIE = isWindows || isWP8;
var isWebKit = !isIE; // TBD [Android or iOS]

var scenarioList = [ isAndroid ? 'Plugin-sqlite4java' : 'Plugin', 'HTML5', 'Plugin-android.database' ];

var scenarioCount = isAndroid ? 3 : (isIE ? 1 : 2);

describe('check startup', function() {

  it('receives deviceready event', function(done) {
    expect(true).toBe(true);
    document.addEventListener("deviceready", function() { done(); });
  }, MYTIMEOUT);

  it('has openDatabase', function() {
    if (isWebKit) expect(window.openDatabase).toBeDefined();
    expect(window.sqlitePlugin).toBeDefined();
    expect(window.sqlitePlugin.openDatabase).toBeDefined();
  });
});

describe('simple tests', function() {

  for (var i=0; i<scenarioCount; ++i) {

    describe(scenarioList[i] + ': simple test(s)', function() {
      var scenarioName = scenarioList[i];
      var suiteName = scenarioName + ': ';
      var isWebSql = (i === 1);
      var isOldImpl = (i === 2);

      // NOTE: MUST be defined in function scope, NOT outer scope:
      var openDatabase = function(name, ignored1, ignored2, ignored3) {
        if (isOldImpl) {
          return window.sqlitePlugin.openDatabase({name: name, androidDatabaseImplementation: 2});
        }
        if (isWebSql) {
          return window.openDatabase(name, "1.0", "Demo", DEFAULT_SIZE);
        } else {
          return window.sqlitePlugin.openDatabase(name, "1.0", "Demo", DEFAULT_SIZE);
        }
      }

      it(suiteName + "US-ASCII String manipulation test",
        function(done) {
          var db = openDatabase("ASCII-string-test.db", "1.0", "Demo", DEFAULT_SIZE);

          expect(db).toBeDefined()

          db.transaction(function(tx) {

            expect(tx).toBeDefined()

            tx.executeSql("select upper('Some US-ASCII text') as uppertext", [], function(tx, res) {
              console.log("res.rows.item(0).uppertext: " + res.rows.item(0).uppertext);
              expect(res.rows.item(0).uppertext).toEqual("SOME US-ASCII TEXT");

              done();
            });
          });
        }, MYTIMEOUT);

      // Only test ICU-UNICODE with Android 5.0(+):
      if (/Android [5-9]/.test(navigator.userAgent))
        it(suiteName + "ICU-UNICODE string manipulation test", function(done) {
          if ((!isWebSql) && isAndroid) pending('BROKEN for Android version of plugin [with sqlite4java]');

          var db = openDatabase("UNICODE-string-test.db", "1.0", "Demo", DEFAULT_SIZE);

          expect(db).toBeDefined()

          db.transaction(function(tx) {

            expect(tx).toBeDefined()

            // 'Some Cyrillic text'
            tx.executeSql("select UPPER('Какой-то кириллический текст') as uppertext", [], function (tx, res) {
              console.log("res.rows.item(0).uppertext: " + res.rows.item(0).uppertext);
              expect(res.rows.item(0).uppertext).toEqual("КАКОЙ-ТО КИРИЛЛИЧЕСКИЙ ТЕКСТ");

              done();
            });
          });
        });

        it(suiteName + 'Simple INSERT test: check insertId & rowsAffected in result', function(done) {
<<<<<<< HEAD

          //if (isWindows) pending('Broken for Windows'); // XXX TODO
=======
>>>>>>> ed5efe78

          var db = openDatabase("INSERT-test.db", "1.0", "Demo", DEFAULT_SIZE);

          ok(!!db, "db object");

          db.transaction(function(tx) {
            ok(!!tx, "tx object");

            tx.executeSql('DROP TABLE IF EXISTS test_table');
            tx.executeSql('CREATE TABLE IF NOT EXISTS test_table (id integer primary key, data text, data_num integer)');

            tx.executeSql("INSERT INTO test_table (data, data_num) VALUES (?,?)", ["test", 100], function(tx, res) {
              console.log("insertId: " + res.insertId + " -- probably 1");
              console.log("rowsAffected: " + res.rowsAffected + " -- should be 1");

              ok(!!res.insertId, "Valid res.insertId");
              equal(res.rowsAffected, 1, "res rows affected");

              done();
            });

          });
        }, MYTIMEOUT);

      it(suiteName + "db transaction test",
        function(done) {
          var db = openDatabase("db-trx-test.db", "1.0", "Demo", DEFAULT_SIZE);

          ok(!!db, "db object");

          var check = 0;

          db.transaction(function(tx) {

            ok(!!tx, "tx object");

            tx.executeSql('DROP TABLE IF EXISTS test_table');
            tx.executeSql('CREATE TABLE IF NOT EXISTS test_table (id integer primary key, data text, data_num integer)');

            tx.executeSql("INSERT INTO test_table (data, data_num) VALUES (?,?)", ["test", 100], function(tx, res) {
              expect(tx).toBeDefined();
              expect(res).toBeDefined();

              console.log("insertId: " + res.insertId + " -- probably 1");
              console.log("rowsAffected: " + res.rowsAffected + " -- should be 1");

<<<<<<< HEAD
              //if (!isWindows) // XXX TODO
                ok(!!res.insertId, "Valid res.insertId");
              //if (!isWindows) // XXX TODO
                equal(res.rowsAffected, 1, "res rows affected");
=======
              expect(res.insertId).toBeDefined();
              expect(res.rowsAffected).toBe(1);
>>>>>>> ed5efe78

              db.transaction(function(tx) {
                ok(!!tx, "second tx object");

                tx.executeSql("SELECT count(id) as cnt from test_table;", [], function(tx, res) {
                  ++check;

                  console.log("res.rows.length: " + res.rows.length + " -- should be 1");
                  console.log("res.rows.item(0).cnt: " + res.rows.item(0).cnt + " -- should be 1");

                  equal(res.rows.length, 1, "res rows length");
                  equal(res.rows.item(0).cnt, 1, "select count");
                });

                tx.executeSql("SELECT data_num from test_table;", [], function(tx, res) {
                  ++check;

                  equal(res.rows.length, 1, "SELECT res rows length");
                  equal(res.rows.item(0).data_num, 100, "SELECT data_num");
                });

                tx.executeSql("UPDATE test_table SET data_num = ? WHERE data_num = 100", [101], function(tx, res) {
                  ++check;

                  console.log("UPDATE rowsAffected: " + res.rowsAffected + " -- should be 1");

                  expect(res.rowsAffected).toBe(1);
                });

                tx.executeSql("SELECT data_num from test_table;", [], function(tx, res) {
                  ++check;

                  equal(res.rows.length, 1, "SELECT res rows length");
                  equal(res.rows.item(0).data_num, 101, "SELECT data_num");
                });

                tx.executeSql("DELETE FROM test_table WHERE data LIKE 'tes%'", [], function(tx, res) {
                  ++check;

                  console.log("DELETE rowsAffected: " + res.rowsAffected + " -- should be 1");

                  expect(res.rowsAffected).toBe(1);
                });

                tx.executeSql("SELECT data_num from test_table;", [], function(tx, res) {
                  ++check;

                  equal(res.rows.length, 0, "SELECT res rows length");
                });

              }, function(e) {
                console.log("ERROR: " + e.message);
                expect(false);
              }, function() {
                console.log("second tx ok success cb");
                expect(check).toBe(6);

                done();
              });

            }, function(e) {
              console.log("ERROR: " + e.message);
              expect(false);
            });
          }, function(e) {
            console.log("ERROR: " + e.message);
            expect(false);
          }, function() {
            console.log("tx success cb");
          });

        }, MYTIMEOUT);

      it(suiteName + "number values inserted using number bindings",
        function(done) {
          var db = openDatabase("Value-binding-test.db", "1.0", "Demo", DEFAULT_SIZE);
          db.transaction(function(tx) {
            tx.executeSql('DROP TABLE IF EXISTS test_table');
            tx.executeSql('CREATE TABLE IF NOT EXISTS test_table (id integer primary key, data_text1, data_text2, data_int, data_real)');
          }, function(err) { ok(false, err.message) }, function() {
            db.transaction(function(tx) {
              // create columns with no type affinity
              tx.executeSql("insert into test_table (data_text1, data_text2, data_int, data_real) VALUES (?,?,?,?)", ["314159", "3.14159", 314159, 3.14159], function(tx, res) {
<<<<<<< HEAD
                //if (!isWindows) // XXX TODO
                  equal(res.rowsAffected, 1, "row inserted");
=======
                expect(res.rowsAffected).toBe(1);
>>>>>>> ed5efe78
                tx.executeSql("select * from test_table", [], function(tx, res) {
                  var row = res.rows.item(0);
                  strictEqual(row.data_text1, "314159", "data_text1 should have inserted data as text");
                  if (!isWP8) // JSON issue in WP(8) version
                    strictEqual(row.data_text2, "3.14159", "data_text2 should have inserted data as text");
                  strictEqual(row.data_int, 314159, "data_int should have inserted data as an integer");
                  ok(Math.abs(row.data_real - 3.14159) < 0.000001, "data_real should have inserted data as a real");

                  done();
                });
              });
            });
          });
        }, MYTIMEOUT);

    });
  };
});

/* vim: set expandtab : */<|MERGE_RESOLUTION|>--- conflicted
+++ resolved
@@ -100,11 +100,6 @@
         });
 
         it(suiteName + 'Simple INSERT test: check insertId & rowsAffected in result', function(done) {
-<<<<<<< HEAD
-
-          //if (isWindows) pending('Broken for Windows'); // XXX TODO
-=======
->>>>>>> ed5efe78
 
           var db = openDatabase("INSERT-test.db", "1.0", "Demo", DEFAULT_SIZE);
 
@@ -151,15 +146,8 @@
               console.log("insertId: " + res.insertId + " -- probably 1");
               console.log("rowsAffected: " + res.rowsAffected + " -- should be 1");
 
-<<<<<<< HEAD
-              //if (!isWindows) // XXX TODO
-                ok(!!res.insertId, "Valid res.insertId");
-              //if (!isWindows) // XXX TODO
-                equal(res.rowsAffected, 1, "res rows affected");
-=======
               expect(res.insertId).toBeDefined();
               expect(res.rowsAffected).toBe(1);
->>>>>>> ed5efe78
 
               db.transaction(function(tx) {
                 ok(!!tx, "second tx object");
@@ -243,12 +231,7 @@
             db.transaction(function(tx) {
               // create columns with no type affinity
               tx.executeSql("insert into test_table (data_text1, data_text2, data_int, data_real) VALUES (?,?,?,?)", ["314159", "3.14159", 314159, 3.14159], function(tx, res) {
-<<<<<<< HEAD
-                //if (!isWindows) // XXX TODO
-                  equal(res.rowsAffected, 1, "row inserted");
-=======
                 expect(res.rowsAffected).toBe(1);
->>>>>>> ed5efe78
                 tx.executeSql("select * from test_table", [], function(tx, res) {
                   var row = res.rows.item(0);
                   strictEqual(row.data_text1, "314159", "data_text1 should have inserted data as text");
