--- conflicted
+++ resolved
@@ -19,19 +19,12 @@
 var isIE = isWindows || isWP8;
 var isWebKit = !isIE; // TBD [Android or iOS]
 
-<<<<<<< HEAD
-var scenarioList = [ isAndroid ? 'Plugin-sqlite4java' : 'Plugin', 'HTML5', 'Plugin-android.database' ];
+var scenarioList = [ isAndroid ? 'Plugin-sqlite-connector' : 'Plugin', 'HTML5', 'Plugin-android.database' ];
 
 //var scenarioCount = isAndroid ? 3 : (isIE ? 1 : 2);
 //var scenarioCount = (!!window.hasWebKitBrowser) ? 2 : 1;
 var hasAndroidWebKitBrowser = isAndroid && (!!window.hasWebKitBrowser);
 var scenarioCount = hasAndroidWebKitBrowser ? 3 : ((!!window.hasWebKitBrowser) ? 2 : 1);
-=======
-var scenarioList = [ isAndroid ? 'Plugin-sqlite-connector' : 'Plugin', 'HTML5', 'Plugin-android.database' ];
-
-//var scenarioCount = isAndroid ? 3 : (isIE ? 1 : 2);
-var scenarioCount = (!!window.hasWebKitBrowser) ? 2 : 1;
->>>>>>> 38b84ea6
 
 // simple tests:
 var mytests = function() {
@@ -78,11 +71,7 @@
       // Only test ICU-UNICODE with Android 5.0(+) (Web SQL):
       if (isWebSql && /Android [5-9]/.test(navigator.userAgent))
         it(suiteName + "ICU-UNICODE string manipulation test", function(done) {
-<<<<<<< HEAD
-          if ((!isWebSql) && isAndroid) pending('BROKEN for Android version of plugin [with sqlite4java]');
-=======
           if ((!isWebSql) && isAndroid) pending('BROKEN for Android version of plugin [with sqlite-connector]');
->>>>>>> 38b84ea6
 
           var db = openDatabase("UNICODE-string-test.db", "1.0", "Demo", DEFAULT_SIZE);
 
