--- conflicted
+++ resolved
@@ -14,8 +14,4 @@
         parallel: true
     - circle-android wait-for-boot
   override:
-<<<<<<< HEAD
-    - cordova-paramedic --platform android --plugin $HOME/Cordova-sqlite-storage
-=======
-    - cordova-paramedic --platform android --plugin .
->>>>>>> fc780f30
+    - cordova-paramedic --platform android --plugin .