/*
 * Copyright (C) 2012-2015 Chris Brody
 * Copyright (C) 2011 Davide Bertola
 *
 * This library is available under the terms of the MIT License (2008).
 * See http://opensource.org/licenses/alphabetical for full text.
 */

#import "SQLitePlugin.h"

#import "sqlite3.h"
#import "spatialite.h"

#include <regex.h>

<<<<<<< HEAD
=======
// NOTE: This is now broken by cordova-ios 4.0, see:
// https://issues.apache.org/jira/browse/CB-9638
// Solution is to use NSJSONSerialization instead.
#ifdef READ_BLOB_AS_BASE64
#import <Cordova/NSData+Base64.h>
#endif

>>>>>>> 0eb40fe8
static void sqlite_regexp(sqlite3_context* context, int argc, sqlite3_value** values) {
    if ( argc < 2 ) {
        sqlite3_result_error(context, "SQL function regexp() called with missing arguments.", -1);
        return;
    }

    char* reg = (char*)sqlite3_value_text(values[0]);
    char* text = (char*)sqlite3_value_text(values[1]);

    if ( argc != 2 || reg == 0 || text == 0) {
        sqlite3_result_error(context, "SQL function regexp() called with invalid arguments.", -1);
        return;
    }

    int ret;
    regex_t regex;

    ret = regcomp(&regex, reg, REG_EXTENDED | REG_NOSUB);
    if ( ret != 0 ) {
        sqlite3_result_error(context, "error compiling regular expression", -1);
        return;
    }

    ret = regexec(&regex, text , 0, NULL, 0);
    regfree(&regex);

    sqlite3_result_int(context, (ret != REG_NOMATCH));
}


@implementation SQLitePlugin

@synthesize openDBs;
@synthesize openConnections;
@synthesize appDBPaths;

-(void)pluginInitialize
{
    NSLog(@"Initializing SQLitePlugin");

    {
        openDBs = [NSMutableDictionary dictionaryWithCapacity:0];
        openConnections = [NSMutableDictionary dictionaryWithCapacity:0];
        appDBPaths = [NSMutableDictionary dictionaryWithCapacity:0];
#if !__has_feature(objc_arc)
        [openDBs retain];
        [appDBPaths retain];
#endif

        NSString *docs = [NSSearchPathForDirectoriesInDomains(NSDocumentDirectory, NSUserDomainMask, YES) objectAtIndex: 0];
        NSLog(@"Detected docs path: %@", docs);
        [appDBPaths setObject: docs forKey:@"docs"];

        NSString *libs = [NSSearchPathForDirectoriesInDomains(NSLibraryDirectory, NSUserDomainMask, YES) objectAtIndex: 0];
        NSLog(@"Detected Library path: %@", libs);
        [appDBPaths setObject: libs forKey:@"libs"];

        NSString *nosync = [libs stringByAppendingPathComponent:@"LocalDatabase"];
        NSError *err;
        if ([[NSFileManager defaultManager] fileExistsAtPath: nosync])
        {
            NSLog(@"no cloud sync at path: %@", nosync);
            [appDBPaths setObject: nosync forKey:@"nosync"];
        }
        else
        {
            if ([[NSFileManager defaultManager] createDirectoryAtPath: nosync withIntermediateDirectories:NO attributes: nil error:&err])
            {
                NSURL *nosyncURL = [ NSURL fileURLWithPath: nosync];
                if (![nosyncURL setResourceValue: [NSNumber numberWithBool: YES] forKey: NSURLIsExcludedFromBackupKey error: &err])
                {
                    NSLog(@"IGNORED: error setting nobackup flag in LocalDatabase directory: %@", err);
                }
                NSLog(@"no cloud sync at path: %@", nosync);
                [appDBPaths setObject: nosync forKey:@"nosync"];
            }
            else
            {
                // fallback:
                NSLog(@"WARNING: error adding LocalDatabase directory: %@", err);
                [appDBPaths setObject: libs forKey:@"nosync"];
            }
        }
    }
}

-(void)open: (CDVInvokedUrlCommand*)command
{
    CDVPluginResult* pluginResult = nil;
    NSMutableDictionary *options = [command.arguments objectAtIndex:0];

    NSString *dbfilename = [options objectForKey:@"name"];

    if (dbfilename == NULL) {
        NSLog(@"No db specified for open");
        pluginResult = [CDVPluginResult resultWithStatus:CDVCommandStatus_OK messageAsString:@"You must specify database name"];
    }
    else {
        NSValue *dbPointer = [openDBs objectForKey:dbfilename];

        if (dbPointer != NULL) {
            NSLog(@"Reusing existing database connection for db name %@", dbfilename);
            pluginResult = [CDVPluginResult resultWithStatus:CDVCommandStatus_OK messageAsString:@"Database opened"];
        } else {
            NSURL *url = [NSURL URLWithString:dbfilename];
            NSString *absoluteFile = [url path];
            
            const char *name = [absoluteFile UTF8String];
            sqlite3 *db;

            NSLog(@"open full db path: %@", absoluteFile);
            /* Option to create from resource (pre-populated) if db does not exist: */
            if (![[NSFileManager defaultManager] fileExistsAtPath:absoluteFile]) {
				NSLog(@"Error! Unable to find database!");
                return;
            }

            if (sqlite3_open(name, &db) != SQLITE_OK) {
                pluginResult = [CDVPluginResult resultWithStatus:CDVCommandStatus_ERROR messageAsString:@"Unable to open DB"];
                return;
            } else {
                sqlite3_create_function(db, "regexp", 2, SQLITE_ANY, NULL, &sqlite_regexp, NULL, NULL);

                // for SQLCipher version:
                // NSString *dbkey = [options objectForKey:@"key"];
                // const char *key = NULL;
                // if (dbkey != NULL) key = [dbkey UTF8String];
                // if (key != NULL) sqlite3_key(db, key, strlen(key));

                // Attempt to read the SQLite master table [to support SQLCipher version]:
                if(sqlite3_exec(db, (const char*)"SELECT count(*) FROM sqlite_master;", NULL, NULL, NULL) == SQLITE_OK) {
                    dbPointer = [NSValue valueWithPointer:db];
                    [openDBs setObject: dbPointer forKey: dbfilename];
                    pluginResult = [CDVPluginResult resultWithStatus:CDVCommandStatus_OK messageAsString:@"Database opened"];
                } else {
                    pluginResult = [CDVPluginResult resultWithStatus:CDVCommandStatus_ERROR messageAsString:@"Unable to open DB with key"];
                    // XXX TODO: close the db handle & [perhaps] remove from openDBs!!
                }
            }
            
            // initialize spatialite
            void* cache = spatialite_alloc_connection ();
            spatialite_init_ex (db, cache, 1);
            NSValue *cachePointer = [NSValue valueWithPointer:cache];
            [openConnections setObject: cachePointer forKey: dbPointer];
        }
    }

    if (sqlite3_threadsafe()) {
        NSLog(@"Good news: SQLite is thread safe!");
    }
    else {
        NSLog(@"Warning: SQLite is not thread safe.");
    }

    [self.commandDelegate sendPluginResult:pluginResult callbackId: command.callbackId];

    // NSLog(@"open cb finished ok");
}


-(void)createFromResource:(NSString *)dbfile withDbname:(NSString *)dbname {
    NSString *bundleRoot = [[NSBundle mainBundle] resourcePath];
    NSString *www = [bundleRoot stringByAppendingPathComponent:@"www"];
    NSString *prepopulatedDb = [www stringByAppendingPathComponent: dbfile];
    // NSLog(@"Look for prepopulated DB at: %@", prepopulatedDb);

    if ([[NSFileManager defaultManager] fileExistsAtPath:prepopulatedDb]) {
        NSLog(@"Found prepopulated DB: %@", prepopulatedDb);
        NSError *error;
        BOOL success = [[NSFileManager defaultManager] copyItemAtPath:prepopulatedDb toPath:dbname error:&error];

        if(success)
            NSLog(@"Copied prepopulated DB content to: %@", dbname);
        else
            NSLog(@"Unable to copy DB file: %@", [error localizedDescription]);
    }
}


-(void) close: (CDVInvokedUrlCommand*)command
{
    CDVPluginResult* pluginResult = nil;
    NSMutableDictionary *options = [command.arguments objectAtIndex:0];

    NSString *dbFileName = [options objectForKey:@"path"];

    if (dbFileName == NULL) {
        // Should not happen:
        NSLog(@"No db name specified for close");
        pluginResult = [CDVPluginResult resultWithStatus:CDVCommandStatus_ERROR messageAsString:@"You must specify database path"];
    } else {
        NSValue *val = [openDBs objectForKey:dbFileName];
        sqlite3 *db = [val pointerValue];

        if (db == NULL) {
            // Should not happen:
            NSLog(@"close: db name was not open: %@", dbFileName);
            pluginResult = [CDVPluginResult resultWithStatus:CDVCommandStatus_ERROR messageAsString:@"Specified db was not open"];
        }
        else {
            NSLog(@"close db name: %@", dbFileName);
            sqlite3_close (db);
            [openDBs removeObjectForKey:dbFileName];
            
            // clean up spatialite
            NSValue *cacheVal = [openConnections objectForKey:val];
            void *cache = [cacheVal pointerValue];
            spatialite_cleanup_ex(cache);
            [openConnections removeObjectForKey:val];
            
            pluginResult = [CDVPluginResult resultWithStatus:CDVCommandStatus_OK messageAsString:@"DB closed"];
        }
    }

    [self.commandDelegate sendPluginResult:pluginResult callbackId: command.callbackId];
}

-(void) delete: (CDVInvokedUrlCommand*)command
{
    CDVPluginResult* pluginResult = nil;
    NSMutableDictionary *options = [command.arguments objectAtIndex:0];

    NSString *dbFileName = [options objectForKey:@"path"];

    if (dbFileName==NULL) {
        // Should not happen:
        NSLog(@"No db name specified for delete");
        pluginResult = [CDVPluginResult resultWithStatus:CDVCommandStatus_ERROR messageAsString:@"You must specify database path"];
    } else {
        if ([[NSFileManager defaultManager]fileExistsAtPath:dbFileName]) {
            NSLog(@"delete full db path: %@", dbFileName);
            [[NSFileManager defaultManager]removeItemAtPath:dbFileName error:nil];
            [openDBs removeObjectForKey:dbFileName];
            pluginResult = [CDVPluginResult resultWithStatus:CDVCommandStatus_OK messageAsString:@"DB deleted"];
        } else {
            NSLog(@"delete: db was not found: %@", dbFileName);
            pluginResult = [CDVPluginResult resultWithStatus:CDVCommandStatus_ERROR messageAsString:@"The database does not exist on that path"];
        }
    }
    [self.commandDelegate sendPluginResult:pluginResult callbackId:command.callbackId];
}


-(void) backgroundExecuteSqlBatch: (CDVInvokedUrlCommand*)command
{
    [self.commandDelegate runInBackground:^{
        [self executeSqlBatch: command];
    }];
}

-(void) executeSqlBatch: (CDVInvokedUrlCommand*)command
{
    NSMutableDictionary *options = [command.arguments objectAtIndex:0];
    NSMutableArray *results = [NSMutableArray arrayWithCapacity:0];
    NSMutableDictionary *dbargs = [options objectForKey:@"dbargs"];
    NSMutableArray *executes = [options objectForKey:@"executes"];

    CDVPluginResult* pluginResult;

    @synchronized(self) {
        for (NSMutableDictionary *dict in executes) {
            CDVPluginResult *result = [self executeSqlWithDict:dict andArgs:dbargs];
            if ([result.status intValue] == CDVCommandStatus_ERROR) {
                /* add error with result.message: */
                NSMutableDictionary *r = [NSMutableDictionary dictionaryWithCapacity:0];
                [r setObject:[dict objectForKey:@"qid"] forKey:@"qid"];
                [r setObject:@"error" forKey:@"type"];
                [r setObject:result.message forKey:@"error"];
                [r setObject:result.message forKey:@"result"];
                [results addObject: r];
            } else {
                /* add result with result.message: */
                NSMutableDictionary *r = [NSMutableDictionary dictionaryWithCapacity:0];
                [r setObject:[dict objectForKey:@"qid"] forKey:@"qid"];
                [r setObject:@"success" forKey:@"type"];
                [r setObject:result.message forKey:@"result"];
                [results addObject: r];
            }
        }

        pluginResult = [CDVPluginResult resultWithStatus:CDVCommandStatus_OK messageAsArray:results];
    }

    [self.commandDelegate sendPluginResult:pluginResult callbackId:command.callbackId];
}

-(void) backgroundExecuteSql: (CDVInvokedUrlCommand*)command
{
    [self.commandDelegate runInBackground:^{
        [self executeSql:command];
    }];
}

-(void) executeSql: (CDVInvokedUrlCommand*)command
{
    NSMutableDictionary *options = [command.arguments objectAtIndex:0];
    NSMutableDictionary *dbargs = [options objectForKey:@"dbargs"];
    NSMutableDictionary *ex = [options objectForKey:@"ex"];

    CDVPluginResult* pluginResult;
    @synchronized (self) {
        pluginResult = [self executeSqlWithDict: ex andArgs: dbargs];
    }
    [self.commandDelegate sendPluginResult:pluginResult callbackId:command.callbackId];
}

-(CDVPluginResult*) executeSqlWithDict: (NSMutableDictionary*)options andArgs: (NSMutableDictionary*)dbargs
{
    NSString *dbFileName = [dbargs objectForKey:@"dbname"];
    if (dbFileName == NULL) {
        return [CDVPluginResult resultWithStatus:CDVCommandStatus_ERROR messageAsString:@"You must specify database path"];
    }

    NSMutableArray *params = [options objectForKey:@"params"]; // optional

    NSValue *dbPointer = [openDBs objectForKey:dbFileName];
    if (dbPointer == NULL) {
        return [CDVPluginResult resultWithStatus:CDVCommandStatus_ERROR messageAsString:@"No such database, you must open it first"];
    }
    sqlite3 *db = [dbPointer pointerValue];

    NSString *sql = [options objectForKey:@"sql"];
    if (sql == NULL) {
        return [CDVPluginResult resultWithStatus:CDVCommandStatus_ERROR messageAsString:@"You must specify a sql query to execute"];
    }

    const char *sql_stmt = [sql UTF8String];
    NSDictionary *error = nil;
    sqlite3_stmt *statement;
    int result, i, column_type, count;
    int previousRowsAffected, nowRowsAffected, diffRowsAffected;
    long long previousInsertId, nowInsertId;
    BOOL keepGoing = YES;
    BOOL hasInsertId;
    NSMutableDictionary *resultSet = [NSMutableDictionary dictionaryWithCapacity:0];
    NSMutableArray *resultRows = [NSMutableArray arrayWithCapacity:0];
    NSMutableDictionary *entry;
    NSObject *columnValue;
    NSString *columnName;
    NSObject *insertId;
    NSObject *rowsAffected;

    hasInsertId = NO;
    previousRowsAffected = sqlite3_total_changes(db);
    previousInsertId = sqlite3_last_insert_rowid(db);

    if (sqlite3_prepare_v2(db, sql_stmt, -1, &statement, NULL) != SQLITE_OK) {
        error = [SQLitePlugin captureSQLiteErrorFromDb:db];
        keepGoing = NO;
    } else if (params != NULL) {
        for (int b = 0; b < params.count; b++) {
            [self bindStatement:statement withArg:[params objectAtIndex:b] atIndex:(b+1)];
        }
    }

    while (keepGoing) {
        result = sqlite3_step (statement);
        switch (result) {

            case SQLITE_ROW:
                i = 0;
                entry = [NSMutableDictionary dictionaryWithCapacity:0];
                count = sqlite3_column_count(statement);

                while (i < count) {
                    columnValue = nil;
                    columnName = [NSString stringWithFormat:@"%s", sqlite3_column_name(statement, i)];

                    column_type = sqlite3_column_type(statement, i);
                    switch (column_type) {
                        case SQLITE_INTEGER:
                            columnValue = [NSNumber numberWithLongLong: sqlite3_column_int64(statement, i)];
                            break;
                        case SQLITE_FLOAT:
                            columnValue = [NSNumber numberWithDouble: sqlite3_column_double(statement, i)];
                            break;
                        case SQLITE_BLOB:
#ifdef READ_BLOB_AS_BASE64
                            columnValue = [SQLitePlugin getBlobAsBase64String: sqlite3_column_blob(statement, i)
                                                        withLength: sqlite3_column_bytes(statement, i)];
#ifdef INCLUDE_SQL_BLOB_BINDING // TBD subjet to change:
                            columnValue = [@"sqlblob:;base64," stringByAppendingString:columnValue];
#endif
                            break;
#endif // else
                        case SQLITE_TEXT:
                            columnValue = [[NSString alloc] initWithBytes:(char *)sqlite3_column_text(statement, i)
                                                                   length:sqlite3_column_bytes(statement, i)
                                                                 encoding:NSUTF8StringEncoding];
#if !__has_feature(objc_arc)
                            [columnValue autorelease];
#endif
                            break;
                        case SQLITE_NULL:
                        // just in case (should not happen):
                        default:
                            columnValue = [NSNull null];
                            break;
                    }

                    if (columnValue) {
                        [entry setObject:columnValue forKey:columnName];
                    }

                    i++;
                }
                [resultRows addObject:entry];
                break;

            case SQLITE_DONE:
                nowRowsAffected = sqlite3_total_changes(db);
                diffRowsAffected = nowRowsAffected - previousRowsAffected;
                rowsAffected = [NSNumber numberWithInt:diffRowsAffected];
                nowInsertId = sqlite3_last_insert_rowid(db);
                if (nowRowsAffected > 0 && nowInsertId != 0) {
                    hasInsertId = YES;
                    insertId = [NSNumber numberWithLongLong:sqlite3_last_insert_rowid(db)];
                }
                keepGoing = NO;
                break;

            default:
                error = [SQLitePlugin captureSQLiteErrorFromDb:db];
                keepGoing = NO;
        }
    }

    sqlite3_finalize (statement);

    if (error) {
        return [CDVPluginResult resultWithStatus:CDVCommandStatus_ERROR messageAsDictionary:error];
    }

    [resultSet setObject:resultRows forKey:@"rows"];
    [resultSet setObject:rowsAffected forKey:@"rowsAffected"];
    if (hasInsertId) {
        [resultSet setObject:insertId forKey:@"insertId"];
    }
    return [CDVPluginResult resultWithStatus:CDVCommandStatus_OK messageAsDictionary:resultSet];
}

-(void)bindStatement:(sqlite3_stmt *)statement withArg:(NSObject *)arg atIndex:(NSUInteger)argIndex
{
    if ([arg isEqual:[NSNull null]]) {
        sqlite3_bind_null(statement, argIndex);
    } else if ([arg isKindOfClass:[NSNumber class]]) {
        NSNumber *numberArg = (NSNumber *)arg;
        const char *numberType = [numberArg objCType];
        if (strcmp(numberType, @encode(int)) == 0) {
            sqlite3_bind_int(statement, argIndex, [numberArg integerValue]);
        } else if (strcmp(numberType, @encode(long long int)) == 0) {
            sqlite3_bind_int64(statement, argIndex, [numberArg longLongValue]);
        } else if (strcmp(numberType, @encode(double)) == 0) {
            sqlite3_bind_double(statement, argIndex, [numberArg doubleValue]);
        } else {
            sqlite3_bind_text(statement, argIndex, [[arg description] UTF8String], -1, SQLITE_TRANSIENT);
        }
    } else { // NSString
        NSString *stringArg;

        if ([arg isKindOfClass:[NSString class]]) {
            stringArg = (NSString *)arg;
        } else {
            stringArg = [arg description]; // convert to text
        }

#ifdef INCLUDE_SQL_BLOB_BINDING // TBD subjet to change:
        // If the string is a sqlblob URI then decode it and store the binary directly.
        //
        // A sqlblob URI is formatted similar to a data URI which makes it easy to convert:
        //   sqlblob:[<mime type>][;charset=<charset>][;base64],<encoded data>
        //
        // The reason the `sqlblob` prefix is used instead of `data` is because
        // applications may want to use data URI strings directly, so the
        // `sqlblob` prefix disambiguates the desired behavior.
        if ([stringArg hasPrefix:@"sqlblob:"]) {
            // convert to data URI, decode, store as blob
            stringArg = [stringArg stringByReplacingCharactersInRange:NSMakeRange(0,7) withString:@"data"];
            NSData *data = [NSData dataWithContentsOfURL: [NSURL URLWithString:stringArg]];
            sqlite3_bind_blob(statement, argIndex, data.bytes, data.length, SQLITE_TRANSIENT);
        }
        else
#endif
        {
            NSData *data = [stringArg dataUsingEncoding:NSUTF8StringEncoding];
            sqlite3_bind_text(statement, argIndex, data.bytes, data.length, SQLITE_TRANSIENT);
        }
    }
}

-(void)dealloc
{
    int i;
    NSArray *keys = [openDBs allKeys];
    NSValue *pointer;
    NSString *key;
    sqlite3 *db;

    /* close db the user forgot */
    for (i=0; i<[keys count]; i++) {
        key = [keys objectAtIndex:i];
        pointer = [openDBs objectForKey:key];
        db = [pointer pointerValue];
        sqlite3_close (db);
    }

#if !__has_feature(objc_arc)
    [openDBs release];
    [appDBPaths release];
    [super dealloc];
#endif
}

+(NSDictionary *)captureSQLiteErrorFromDb:(struct sqlite3 *)db
{
    int code = sqlite3_errcode(db);
    int webSQLCode = [SQLitePlugin mapSQLiteErrorCode:code];
#if INCLUDE_SQLITE_ERROR_INFO
    int extendedCode = sqlite3_extended_errcode(db);
#endif
    const char *message = sqlite3_errmsg(db);

    NSMutableDictionary *error = [NSMutableDictionary dictionaryWithCapacity:4];

    [error setObject:[NSNumber numberWithInt:webSQLCode] forKey:@"code"];
    [error setObject:[NSString stringWithUTF8String:message] forKey:@"message"];

#if INCLUDE_SQLITE_ERROR_INFO
    [error setObject:[NSNumber numberWithInt:code] forKey:@"sqliteCode"];
    [error setObject:[NSNumber numberWithInt:extendedCode] forKey:@"sqliteExtendedCode"];
    [error setObject:[NSString stringWithUTF8String:message] forKey:@"sqliteMessage"];
#endif

    return error;
}

+(int)mapSQLiteErrorCode:(int)code
{
    // map the sqlite error code to
    // the websql error code
    switch(code) {
        case SQLITE_ERROR:
            return SYNTAX_ERR;
        case SQLITE_FULL:
            return QUOTA_ERR;
        case SQLITE_CONSTRAINT:
            return CONSTRAINT_ERR;
        default:
            return UNKNOWN_ERR;
    }
}

#ifdef READ_BLOB_AS_BASE64
+(NSString*)getBlobAsBase64String:(const char*)blob_chars
                       withLength:(int)blob_length
{
    // THANKS for guidance: http://stackoverflow.com/a/8354941/1283667
    NSData * data = [NSData dataWithBytes: (const void *)blob_chars length: blob_length];

    // THANKS for guidance:
    // https://github.com/apache/cordova-ios/blob/master/guides/API%20changes%20in%204.0.md#nsdatabase64h-removed
    return [data base64EncodedStringWithOptions:0];
}
#endif

@end /* vim: set expandtab : */<|MERGE_RESOLUTION|>--- conflicted
+++ resolved
@@ -13,8 +13,6 @@
 
 #include <regex.h>
 
-<<<<<<< HEAD
-=======
 // NOTE: This is now broken by cordova-ios 4.0, see:
 // https://issues.apache.org/jira/browse/CB-9638
 // Solution is to use NSJSONSerialization instead.
@@ -22,7 +20,6 @@
 #import <Cordova/NSData+Base64.h>
 #endif
 
->>>>>>> 0eb40fe8
 static void sqlite_regexp(sqlite3_context* context, int argc, sqlite3_value** values) {
     if ( argc < 2 ) {
         sqlite3_result_error(context, "SQL function regexp() called with missing arguments.", -1);
