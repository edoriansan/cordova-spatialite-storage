--- conflicted
+++ resolved
@@ -1,11 +1,7 @@
 <?xml version="1.0" encoding="UTF-8"?>
 <plugin xmlns="http://www.phonegap.com/ns/plugins/1.0"
     xmlns:android="http://schemas.android.com/apk/res/android"
-<<<<<<< HEAD
-    id="io.liteglue.sqliteStorage"
-=======
     id="io.litehelpers.sqliteStorage"
->>>>>>> 75f434a3
     version="0.7.0">
 
     <name>Cordova sqlite storage</name>
@@ -41,7 +37,6 @@
         </config-file>
 
         <source-file src="src/android/io/liteglue/SQLitePlugin.java" target-dir="src/io/liteglue"/>
-<<<<<<< HEAD
         <source-file src="src/android/io/liteglue/SQLiteAndroidDatabase.java" target-dir="src/io/liteglue"/>
 
         <!-- sqlite4java distribution for Android: -->
@@ -50,8 +45,6 @@
         <source-file src="src/android/sqlite4java/libs/armeabi-v7a/libsqlite4java-android-armv7l.so" target-dir="libs/armeabi-v7a"/>
         <source-file src="src/android/sqlite4java/libs/x86/libsqlite4java-android-i686.so" target-dir="libs/x86"/>
 
-=======
->>>>>>> 75f434a3
     </platform>
 
     <!-- ios -->
@@ -79,10 +72,6 @@
         <js-module src="src/windows/SQLite3-WinRT/SQLite3JS/js/SQLite3.js" name="SQLite3">
             <merges target="" />
         </js-module>
-<<<<<<< HEAD
-        <!-- Thanks to AllJoyn-Cordova / cordova-plugin-alljoyn: -->
-        <framework src="src/windows/SQLite3-WinRT/SQLite3/SQLite3-Windows8.1.vcxproj" custom="true" type="projectReference" target="windows" />
-=======
 
         <!-- Thanks to AllJoyn-Cordova / cordova-plugin-alljoyn: -->
         <framework src="src/windows/SQLite3-WinRT/SQLite3/SQLite3.Windows.vcxproj" custom="true" type="projectReference" target="windows" />
@@ -90,7 +79,6 @@
          <!-- old:
         <framework src="src/windows/SQLite3-WinRT/SQLite3/SQLite3-Windows8.1.vcxproj" custom="true" type="projectReference" target="windows" />
           -->
->>>>>>> 75f434a3
 
     </platform>
 
@@ -107,20 +95,12 @@
         <!-- Cordova >= 3.0.0 -->
         <config-file target="res/xml/config.xml" parent="/*">
             <feature name="SQLitePlugin">
-<<<<<<< HEAD
                 <param name="android-package" value="org.pgsqlite.SQLitePlugin"/>
-=======
-                <param name="android-package" value="io.liteglue.SQLitePlugin"/>
->>>>>>> 75f434a3
             </feature>
         </config-file>
 
         <!-- NOTE: Amazon Fire-OS will take the SQLitePlugin.java from a different location in master/master-rc -->
-<<<<<<< HEAD
         <source-file src="src/android-classic/org/pgsqlite/SQLitePlugin.java" target-dir="src/org/pgsqlite"/>
-=======
-        <source-file src="src/android/io/liteglue/SQLitePlugin.java" target-dir="src/io/liteglue"/>
->>>>>>> 75f434a3
     </platform>
 
 </plugin>
