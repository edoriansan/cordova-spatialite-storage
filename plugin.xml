<?xml version="1.0" encoding="UTF-8"?>
<plugin xmlns="http://www.phonegap.com/ns/plugins/1.0"
    xmlns:android="http://schemas.android.com/apk/res/android"
<<<<<<< HEAD
    id="com.brodysoft.sqlitePlugin"
=======
    id="io.liteglue.sqliteStorage"
>>>>>>> 0560e400
    version="0.7.0">

    <name>Cordova sqlite storage</name>

    <license>MIT</license>

    <description>Native interface to SQLite for PhoneGap/Cordova. Allows you to use more storage and provides more flexibility than the standard Web SQL database (window.openDatabase).</description>
    <author>Various</author>

    <engines>
        <engine name="cordova" version=">=3.3.0" />
    </engines>

    <js-module src="www/SQLitePlugin.js" name="SQLitePlugin">
        <clobbers target="SQLitePlugin" />
    </js-module>

    <!-- android -->
    <platform name="android">
        <!-- NOTE: AndroidManifest.xml should be specified per-application!
        <config-file target="AndroidManifest.xml" parent="/manifest/application">
            <activity android:name="org.pgsqlite.SQLitePlugin"
                      android:label="@string/app_name">
            </activity>
        </config-file>
          -->

        <!-- Cordova >= 3.0.0 -->
        <config-file target="res/xml/config.xml" parent="/*">
            <feature name="SQLitePlugin">
                <param name="android-package" value="io.liteglue.SQLitePlugin"/>
            </feature>
        </config-file>

        <source-file src="src/android/io/liteglue/SQLitePlugin.java" target-dir="src/io/liteglue"/>
        <source-file src="src/android/io/liteglue/SQLiteAndroidDatabase.java" target-dir="src/io/liteglue"/>

        <!-- sqlite4java distribution for Android: -->
        <source-file src="src/android/sqlite4java/libs/sqlite4java.jar" target-dir="libs"/>
        <source-file src="src/android/sqlite4java/libs/armeabi/libsqlite4java-android-armv5tejl.so" target-dir="libs/armeabi"/>
        <source-file src="src/android/sqlite4java/libs/armeabi-v7a/libsqlite4java-android-armv7l.so" target-dir="libs/armeabi-v7a"/>
        <source-file src="src/android/sqlite4java/libs/x86/libsqlite4java-android-i686.so" target-dir="libs/x86"/>

    </platform>

<<<<<<< HEAD
    <!-- XXX TODO: support amazon-fireos again (engine 3.6.3) -->

=======
>>>>>>> 0560e400
    <!-- ios -->
    <platform name="ios">
        <config-file target="config.xml" parent="/*">
            <feature name="SQLitePlugin">
                <param name="ios-package" value="SQLitePlugin" />
            </feature>
        </config-file>

        <!-- Note: the ios src is based off src/ios implicitly -->
        <header-file src="src/ios/SQLitePlugin.h" />
        <source-file src="src/ios/SQLitePlugin.m" />
        <framework src="libsqlite3.dylib" />

    </platform>

    <!-- windows -->
    <platform name="windows">
        <js-module src="src/windows/SQLiteProxy.js" name="SQLiteProxy">
            <merges target="" />
        </js-module>

        <!-- SQLite3 JS module from SQLite3-WinRT/SQLite3JS: -->
        <js-module src="src/windows/SQLite3-WinRT/SQLite3JS/js/SQLite3.js" name="SQLite3">
            <merges target="" />
        </js-module>
        <!-- Thanks to AllJoyn-Cordova / cordova-plugin-alljoyn: -->
        <framework src="src/windows/SQLite3-WinRT/SQLite3/SQLite3-Windows8.1.vcxproj" custom="true" type="projectReference" target="windows" />

    </platform>

    <!-- amazon-fireos -->
    <platform name="amazon-fireos">
        <!-- NOTE: AndroidManifest.xml should be specified per-application!
        <config-file target="AndroidManifest.xml" parent="/manifest/application">
            <activity android:name="org.pgsqlite.SQLitePlugin"
                      android:label="@string/app_name">
            </activity>
        </config-file>
          -->

        <!-- Cordova >= 3.0.0 -->
        <config-file target="res/xml/config.xml" parent="/*">
            <feature name="SQLitePlugin">
                <param name="android-package" value="org.pgsqlite.SQLitePlugin"/>
            </feature>
        </config-file>

        <!-- NOTE: Amazon Fire-OS will take the SQLitePlugin.java from a different location in master/master-rc -->
        <source-file src="src/android-classic/org/pgsqlite/SQLitePlugin.java" target-dir="src/org/pgsqlite"/>
    </platform>

</plugin>

<!-- vim: set expandtab : --><|MERGE_RESOLUTION|>--- conflicted
+++ resolved
@@ -1,11 +1,7 @@
 <?xml version="1.0" encoding="UTF-8"?>
 <plugin xmlns="http://www.phonegap.com/ns/plugins/1.0"
     xmlns:android="http://schemas.android.com/apk/res/android"
-<<<<<<< HEAD
-    id="com.brodysoft.sqlitePlugin"
-=======
     id="io.liteglue.sqliteStorage"
->>>>>>> 0560e400
     version="0.7.0">
 
     <name>Cordova sqlite storage</name>
@@ -51,11 +47,6 @@
 
     </platform>
 
-<<<<<<< HEAD
-    <!-- XXX TODO: support amazon-fireos again (engine 3.6.3) -->
-
-=======
->>>>>>> 0560e400
     <!-- ios -->
     <platform name="ios">
         <config-file target="config.xml" parent="/*">
