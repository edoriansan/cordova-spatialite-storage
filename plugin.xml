--- conflicted
+++ resolved
@@ -1,17 +1,10 @@
 <?xml version="1.0" encoding="UTF-8"?>
 <plugin xmlns="http://www.phonegap.com/ns/plugins/1.0"
     xmlns:android="http://schemas.android.com/apk/res/android"
-<<<<<<< HEAD
     id="io.litehelpers.cordova.sqlite"
     version="0.7.7">
 
     <name>Cordova sqlite storage plugin</name>
-=======
-    id="cordova-sqlite-common"
-    version="0.7.0-dev">
-
-    <name>Cordova sqlite storage (common)</name>
->>>>>>> fc780f30
 
     <license>MIT</license>
 
@@ -77,12 +70,8 @@
         </js-module>
 
         <!-- Thanks to AllJoyn-Cordova / cordova-plugin-alljoyn: -->
-<<<<<<< HEAD
-        <framework src="src/windows/SQLite3-WinRT/SQLite3/SQLite3.Windows.vcxproj" custom="true" type="projectReference" target="windows" />
-        <framework src="src/windows/SQLite3-WinRT/SQLite3/SQLite3.WindowsPhone.vcxproj" custom="true" type="projectReference" target="phone" />
-         <!-- old:
-        <framework src="src/windows/SQLite3-WinRT/SQLite3/SQLite3-Windows8.1.vcxproj" custom="true" type="projectReference" target="windows" />
-          -->
+        <framework src="src/windows/SQLite3-WinRT/SQLite3/SQLite3.Windows/SQLite3.Windows.vcxproj" custom="true" type="projectReference" target="windows" />
+        <framework src="src/windows/SQLite3-WinRT/SQLite3/SQLite3.WindowsPhone/SQLite3.WindowsPhone.vcxproj" custom="true" type="projectReference" target="phone" />
 
     </platform>
 
@@ -297,20 +286,13 @@
         <source-file src="src/wp/csharp-sqlite-src/wal_h.cs" />
         <source-file src="src/wp/csharp-sqlite-src/walker_c.cs" />
         <source-file src="src/wp/csharp-sqlite-src/where_c.cs" />
-=======
-        <framework src="src/windows/SQLite3-WinRT/SQLite3/SQLite3.Windows/SQLite3.Windows.vcxproj" custom="true" type="projectReference" target="windows" />
-        <framework src="src/windows/SQLite3-WinRT/SQLite3/SQLite3.WindowsPhone/SQLite3.WindowsPhone.vcxproj" custom="true" type="projectReference" target="phone" />
->>>>>>> fc780f30
 
     </platform>
 
     <!-- amazon-fireos -->
     <platform name="amazon-fireos">
-<<<<<<< HEAD
         <!-- NOTE: Amazon Fire OS version still using (old) org.pgsqlite prefix for now -->
 
-=======
->>>>>>> fc780f30
         <!-- Cordova >= 3.0.0 -->
         <config-file target="res/xml/config.xml" parent="/*">
             <feature name="SQLitePlugin">
