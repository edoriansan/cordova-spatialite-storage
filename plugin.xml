--- conflicted
+++ resolved
@@ -1,13 +1,8 @@
 <?xml version="1.0" encoding="UTF-8"?>
 <plugin xmlns="http://www.phonegap.com/ns/plugins/1.0"
     xmlns:android="http://schemas.android.com/apk/res/android"
-<<<<<<< HEAD
-    id="com.brodysoft.sqliteStorage"
+    id="io.liteglue.sqliteStorage"
     version="0.7.3">
-=======
-    id="io.liteglue.sqliteStorage"
-    version="0.7.0">
->>>>>>> ed5efe78
 
     <name>Cordova sqlite storage</name>
 
@@ -81,7 +76,6 @@
         </js-module>
         <!-- Thanks to AllJoyn-Cordova / cordova-plugin-alljoyn: -->
         <framework src="src/windows/SQLite3-WinRT/SQLite3/SQLite3-Windows8.1.vcxproj" custom="true" type="projectReference" target="windows" />
-<<<<<<< HEAD
 
     </platform>
 
@@ -296,8 +290,6 @@
         <source-file src="src/wp/csharp-sqlite-src/wal_h.cs" />
         <source-file src="src/wp/csharp-sqlite-src/walker_c.cs" />
         <source-file src="src/wp/csharp-sqlite-src/where_c.cs" />
-=======
->>>>>>> ed5efe78
 
     </platform>
 
@@ -318,10 +310,7 @@
             </feature>
         </config-file>
 
-<<<<<<< HEAD
-=======
         <!-- NOTE: Amazon Fire-OS will take the SQLitePlugin.java from a different location in master/master-rc -->
->>>>>>> ed5efe78
         <source-file src="src/android-classic/org/pgsqlite/SQLitePlugin.java" target-dir="src/org/pgsqlite"/>
     </platform>
 
