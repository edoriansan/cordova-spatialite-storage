<?xml version="1.0" encoding="UTF-8"?>
<plugin xmlns="http://www.phonegap.com/ns/plugins/1.0"
    xmlns:android="http://schemas.android.com/apk/res/android"
    id="com.brodysoft.sqlitePlugin"
<<<<<<< HEAD
    version="1.0.6">
=======
    version="0.7.0">
>>>>>>> 2413eb03

    <name>Brodysoft SQLitePlugin</name>

    <license>MIT</license>

    <description>Native interface to SQLite for PhoneGap/Cordova. Allows you to use more storage and provides more flexibility than the standard Web SQL database (window.openDatabase).</description>
    <author>Various</author>

    <engines>
        <engine name="cordova" version=">=3.3.0" />
    </engines>

    <js-module src="www/SQLitePlugin.js" name="SQLitePlugin">
        <clobbers target="SQLitePlugin" />
    </js-module>

    <!-- android -->
    <platform name="android">
        <config-file target="AndroidManifest.xml" parent="/manifest/application">
            <activity android:name="org.pgsqlite.SQLitePlugin"
                      android:label="@string/app_name">
            </activity>
        </config-file>

        <!-- Cordova >= 3.3.0 -->
        <config-file target="res/xml/config.xml" parent="/*">
            <feature name="SQLitePlugin">
                <param name="android-package" value="org.pgsqlite.SQLitePlugin"/>
            </feature>
        </config-file>

        <source-file src="src/android/org/pgsqlite/SQLitePlugin.java" target-dir="src/org/pgsqlite"/>
    </platform>

    <!-- amazon-fireos -->
    <platform name="amazon-fireos">
        <config-file target="AndroidManifest.xml" parent="/manifest/application">
            <activity android:name="org.pgsqlite.SQLitePlugin"
                      android:label="@string/app_name">
            </activity>
        </config-file>

        <!-- Cordova >= 3.3.0 -->
        <config-file target="res/xml/config.xml" parent="/*">
            <feature name="SQLitePlugin">
                <param name="android-package" value="org.pgsqlite.SQLitePlugin"/>
            </feature>
        </config-file>

        <source-file src="src/android/org/pgsqlite/SQLitePlugin.java" target-dir="src/org/pgsqlite"/>
    </platform>

    <!-- ios -->
    <platform name="ios">
        <config-file target="config.xml" parent="/*">
            <feature name="SQLitePlugin">
                <param name="ios-package" value="SQLitePlugin" />
            </feature>
        </config-file>

        <!-- Note: the ios src is based off src/ios implicitly -->
        <header-file src="src/ios/SQLitePlugin.h" />
        <source-file src="src/ios/SQLitePlugin.m" />
        <framework src="libsqlite3.dylib" />

    </platform>

<<<<<<< HEAD
    <!-- wp8 using dlls [should work but not tested on wp7]
         NOTE: SQLiteWPNative.dll includes the classes from SQLite.cs
         (which is not desired).
    <platform name="wp8">
        <config-file target="config.xml" parent="/*">
            <feature name="SQLitePlugin">
                <param name="wp-package" value="SQLitePlugin" />
            </feature>
        </config-file>

        <source-file src="src/wp/SQLitePlugin.cs" />
        <framework src="src/wp/cs-sqlite-dll/SQLiteWPNative.dll" custom="true" />

    </platform>
    -->

    <platform name="wp8">
        <config-file target="config.xml" parent="/*">
            <feature name="SQLitePlugin">
                <param name="wp-package" value="SQLitePlugin" />
            </feature>
        </config-file>

        <source-file src="src/wp/SQLitePlugin.cs" />
        <source-file src="src/wp/SQLite.cs" />

        <source-file src="src/wp/csharp-sqlite-src/_Custom.cs" />

        <source-file src="src/wp/csharp-sqlite-src/BtreeInt_h.cs" />
        <source-file src="src/wp/csharp-sqlite-src/Btree_h.cs" />
        <source-file src="src/wp/csharp-sqlite-src/Delegates.cs" />
        <source-file src="src/wp/csharp-sqlite-src/Hash_h.cs" />
        <source-file src="src/wp/csharp-sqlite-src/VdbeInt_h.cs" />
        <source-file src="src/wp/csharp-sqlite-src/Vdbe_h.cs" />

        <source-file src="src/wp/csharp-sqlite-src/alter_c.cs" />
        <source-file src="src/wp/csharp-sqlite-src/analyze_c.cs" />
        <source-file src="src/wp/csharp-sqlite-src/attach_c.cs" />
        <source-file src="src/wp/csharp-sqlite-src/auth_c.cs" />
        <source-file src="src/wp/csharp-sqlite-src/backup_c.cs" />
        <source-file src="src/wp/csharp-sqlite-src/bitvec_c.cs" />
        <source-file src="src/wp/csharp-sqlite-src/btmutex_c.cs" />
        <source-file src="src/wp/csharp-sqlite-src/btree_c.cs" />
        <source-file src="src/wp/csharp-sqlite-src/build_c.cs" />
        <source-file src="src/wp/csharp-sqlite-src/callback_c.cs" />
        <source-file src="src/wp/csharp-sqlite-src/complete_c.cs" />
        <source-file src="src/wp/csharp-sqlite-src/crypto.cs" />
        <source-file src="src/wp/csharp-sqlite-src/ctime_c.cs" />
        <source-file src="src/wp/csharp-sqlite-src/date_c.cs" />
        <source-file src="src/wp/csharp-sqlite-src/delete_c.cs" />
        <source-file src="src/wp/csharp-sqlite-src/expr_c.cs" />
        <source-file src="src/wp/csharp-sqlite-src/fault_c.cs" />
        <source-file src="src/wp/csharp-sqlite-src/fkey_c.cs" />
        <source-file src="src/wp/csharp-sqlite-src/func_c.cs" />
        <source-file src="src/wp/csharp-sqlite-src/global_c.cs" />
        <source-file src="src/wp/csharp-sqlite-src/hash_c.cs" />
        <source-file src="src/wp/csharp-sqlite-src/hwtime_c.cs" />
        <source-file src="src/wp/csharp-sqlite-src/insert_c.cs" />
        <source-file src="src/wp/csharp-sqlite-src/journal_c.cs" />
        <source-file src="src/wp/csharp-sqlite-src/keywordhash_h.cs" />
        <source-file src="src/wp/csharp-sqlite-src/legacy_c.cs" />
        <source-file src="src/wp/csharp-sqlite-src/loadext_c.cs" />
        <source-file src="src/wp/csharp-sqlite-src/main_c.cs" />
        <source-file src="src/wp/csharp-sqlite-src/malloc_c.cs" />
        <source-file src="src/wp/csharp-sqlite-src/mem_Pool.cs" />
        <source-file src="src/wp/csharp-sqlite-src/memjournal_c.cs" />

        <source-file src="src/wp/csharp-sqlite-src/mutex_h.cs" />
        <source-file src="src/wp/csharp-sqlite-src/mutex_noop_c.cs" />
        <source-file src="src/wp/csharp-sqlite-src/notify_c.cs" />
        <source-file src="src/wp/csharp-sqlite-src/opcodes_c.cs" />
        <source-file src="src/wp/csharp-sqlite-src/opcodes_h.cs" />
        <source-file src="src/wp/csharp-sqlite-src/os_c.cs" />
        <source-file src="src/wp/csharp-sqlite-src/os_common_h.cs" />
        <source-file src="src/wp/csharp-sqlite-src/os_h.cs" />
        <source-file src="src/wp/csharp-sqlite-src/os_win_c.cs" />
        <source-file src="src/wp/csharp-sqlite-src/pager_c.cs" />
        <source-file src="src/wp/csharp-sqlite-src/pager_h.cs" />
        <source-file src="src/wp/csharp-sqlite-src/parse_c.cs" />
        <source-file src="src/wp/csharp-sqlite-src/parse_h.cs" />
        <source-file src="src/wp/csharp-sqlite-src/pcache1_c.cs" />
        <source-file src="src/wp/csharp-sqlite-src/pcache_c.cs" />
        <source-file src="src/wp/csharp-sqlite-src/pcache_h.cs" />
        <source-file src="src/wp/csharp-sqlite-src/pragma_c.cs" />
        <source-file src="src/wp/csharp-sqlite-src/prepare_c.cs" />
        <source-file src="src/wp/csharp-sqlite-src/printf_c.cs" />
        <source-file src="src/wp/csharp-sqlite-src/random_c.cs" />
        <source-file src="src/wp/csharp-sqlite-src/resolve_c.cs" />
        <source-file src="src/wp/csharp-sqlite-src/rowset_c.cs" />
        <source-file src="src/wp/csharp-sqlite-src/select_c.cs" />
        <source-file src="src/wp/csharp-sqlite-src/sqlite3_h.cs" />
        <source-file src="src/wp/csharp-sqlite-src/sqliteInt_h.cs" />
        <source-file src="src/wp/csharp-sqlite-src/sqliteLimit_h.cs" />
        <source-file src="src/wp/csharp-sqlite-src/status_c.cs" />
        <source-file src="src/wp/csharp-sqlite-src/table_c.cs" />
        <source-file src="src/wp/csharp-sqlite-src/tokenize_c.cs" />
        <source-file src="src/wp/csharp-sqlite-src/trigger_c.cs" />
        <source-file src="src/wp/csharp-sqlite-src/update_c.cs" />
        <source-file src="src/wp/csharp-sqlite-src/utf_c.cs" />
        <source-file src="src/wp/csharp-sqlite-src/util_c.cs" />
        <source-file src="src/wp/csharp-sqlite-src/vacuum_c.cs" />
        <source-file src="src/wp/csharp-sqlite-src/vdbe_c.cs" />
        <source-file src="src/wp/csharp-sqlite-src/vdbeapi_c.cs" />
        <source-file src="src/wp/csharp-sqlite-src/vdbeaux_c.cs" />
        <source-file src="src/wp/csharp-sqlite-src/vdbeblob_c.cs" />
        <source-file src="src/wp/csharp-sqlite-src/vdbemem_c.cs" />
        <source-file src="src/wp/csharp-sqlite-src/vdbetrace_c.cs" />
        <source-file src="src/wp/csharp-sqlite-src/vtab_c.cs" />
        <source-file src="src/wp/csharp-sqlite-src/wal_c.cs" />
        <source-file src="src/wp/csharp-sqlite-src/wal_h.cs" />
        <source-file src="src/wp/csharp-sqlite-src/walker_c.cs" />
        <source-file src="src/wp/csharp-sqlite-src/where_c.cs" />
=======
    <platform name="windows">
        <js-module src="src/windows/SQLiteProxy.js" name="SQLiteProxy">
            <merges target="" />
        </js-module>

        <!-- SQLite3 JS module from SQLite3-WinRT/SQLite3JS: -->
        <js-module src="src/windows/SQLite3-WinRT/SQLite3JS/js/SQLite3.js" name="SQLite3">
            <merges target="" />
        </js-module>
        <!-- Thanks to AllJoyn-Cordova / cordova-plugin-alljoyn: -->
        <framework src="src/windows/SQLite3-WinRT/SQLite3/SQLite3-Windows8.1.vcxproj" custom="true" type="projectReference" target="windows" />
>>>>>>> 2413eb03

    </platform>

</plugin> <!-- vim: set expandtab : --><|MERGE_RESOLUTION|>--- conflicted
+++ resolved
@@ -2,11 +2,7 @@
 <plugin xmlns="http://www.phonegap.com/ns/plugins/1.0"
     xmlns:android="http://schemas.android.com/apk/res/android"
     id="com.brodysoft.sqlitePlugin"
-<<<<<<< HEAD
-    version="1.0.6">
-=======
     version="0.7.0">
->>>>>>> 2413eb03
 
     <name>Brodysoft SQLitePlugin</name>
 
@@ -74,7 +70,20 @@
 
     </platform>
 
-<<<<<<< HEAD
+    <platform name="windows">
+        <js-module src="src/windows/SQLiteProxy.js" name="SQLiteProxy">
+            <merges target="" />
+        </js-module>
+
+        <!-- SQLite3 JS module from SQLite3-WinRT/SQLite3JS: -->
+        <js-module src="src/windows/SQLite3-WinRT/SQLite3JS/js/SQLite3.js" name="SQLite3">
+            <merges target="" />
+        </js-module>
+        <!-- Thanks to AllJoyn-Cordova / cordova-plugin-alljoyn: -->
+        <framework src="src/windows/SQLite3-WinRT/SQLite3/SQLite3-Windows8.1.vcxproj" custom="true" type="projectReference" target="windows" />
+
+    </platform>
+
     <!-- wp8 using dlls [should work but not tested on wp7]
          NOTE: SQLiteWPNative.dll includes the classes from SQLite.cs
          (which is not desired).
@@ -187,19 +196,6 @@
         <source-file src="src/wp/csharp-sqlite-src/wal_h.cs" />
         <source-file src="src/wp/csharp-sqlite-src/walker_c.cs" />
         <source-file src="src/wp/csharp-sqlite-src/where_c.cs" />
-=======
-    <platform name="windows">
-        <js-module src="src/windows/SQLiteProxy.js" name="SQLiteProxy">
-            <merges target="" />
-        </js-module>
-
-        <!-- SQLite3 JS module from SQLite3-WinRT/SQLite3JS: -->
-        <js-module src="src/windows/SQLite3-WinRT/SQLite3JS/js/SQLite3.js" name="SQLite3">
-            <merges target="" />
-        </js-module>
-        <!-- Thanks to AllJoyn-Cordova / cordova-plugin-alljoyn: -->
-        <framework src="src/windows/SQLite3-WinRT/SQLite3/SQLite3-Windows8.1.vcxproj" custom="true" type="projectReference" target="windows" />
->>>>>>> 2413eb03
 
     </platform>
 
