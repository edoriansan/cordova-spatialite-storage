--- conflicted
+++ resolved
@@ -228,7 +228,7 @@
 				query = queryarr[i];
 				query_id = queryIDs[i];
 
-				// for old Android SDK remove lines from HERE:
+				/* OPTIONAL changes for new Android SDK from HERE:
 				if (android.os.Build.VERSION.SDK_INT >= 11 &&
 				    (query.toLowerCase().startsWith("update") ||
 				     query.toLowerCase().startsWith("delete")))
@@ -253,7 +253,7 @@
 					String result = "{'rowsAffected':" + rowsAffected + "}";
 					this.sendJavascriptCB("window.SQLitePluginTransactionCB.queryCompleteCallback('" +
 						tx_id + "','" + query_id + "', " + result + ");");
-				} else // to HERE.
+				} else // to HERE. */
 				if (query.toLowerCase().startsWith("insert") && jsonparams != null) {
 					SQLiteStatement myStatement = mydb.compileStatement(query);
 
@@ -275,10 +275,6 @@
 
 					String result = "{'insertId':'" + insertId + "', 'rowsAffected':'" + rowsAffected +"'}";
 
-<<<<<<< HEAD
-=======
-					String result = "{'insertId':'" + insertId + "', 'rowsAffected':1}";
->>>>>>> 9a5a98c2
 					this.sendJavascriptCB("window.SQLitePluginTransactionCB.queryCompleteCallback('" +
 						tx_id + "','" + query_id + "', " + result + ");");
 				} else {
