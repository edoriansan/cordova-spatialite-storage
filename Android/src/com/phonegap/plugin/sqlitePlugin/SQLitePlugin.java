/*
 * PhoneGap is available under *either* the terms of the modified BSD license *or* the
 * MIT License (2008). See http://opensource.org/licenses/alphabetical for full text.
 *
 * Copyright (c) 2005-2010, Nitobi Software Inc.
 * Copyright (c) 2010, IBM Corporation
 */
package com.phonegap.plugin.sqlitePlugin;

import org.json.JSONArray;
import org.json.JSONException;
import org.json.JSONObject;

import java.io.File;

import java.lang.Number;

import java.util.HashMap;

import org.apache.cordova.api.CordovaPlugin;
import org.apache.cordova.api.CallbackContext;

import android.database.Cursor;

import android.database.sqlite.*;

import android.util.Base64;
import android.util.Log;

public class SQLitePlugin extends CordovaPlugin
{
	/**
	 * Multiple database map.
	 */
	static HashMap<String, SQLiteDatabase> dbmap = null;

	/**
	 * Get a database from the db map.
	 *
	 * @param dbname
	 *            The name of the database.
	 *
	 */
	public static SQLiteDatabase getDatabase(String dbname)
	{
		return dbmap.get(dbname);
	}

	/**
	 * Constructor.
	 */
	public SQLitePlugin() {
		if (dbmap == null) {
			dbmap = new HashMap<String, SQLiteDatabase>();
		}
	}

	/**
	 * Executes the request and returns PluginResult.
	 *
	 * @param action
	 *            The action to execute.
	 *
	 * @param args
	 *            JSONArry of arguments for the plugin.
	 *
	 * @param cbc
	 *            Callback context from Cordova API (not used here)
	 *
	 */
	@Override
	public boolean execute(String action, JSONArray args, CallbackContext cbc)
	{
		try {
			if (action.equals("open")) {
				JSONObject o = args.getJSONObject(0);
				String dbname = o.getString("name");

				this.openDatabase(dbname, null);
			}
			else if (action.equals("close")) {
				this.closeDatabase(args.getString(0));
			}
			else if (action.equals("executePragmaStatement"))
			{
				String dbName = args.getString(0);
				String query = args.getString(1);

				Cursor myCursor = getDatabase(dbName).rawQuery(query, null);
				this.processPragmaResults(myCursor, id);
			}
			else if (action.equals("executeSqlBatch"))
			{
				String[] 	queries 	= null;
				String[] 	queryIDs 	= null;
				String 		trans_id 	= null;
				JSONObject 	a 			= null;
				JSONArray 	jsonArr 	= null;
				int 		paramLen	= 0;
				JSONArray[] 	jsonparams 	= null;

				String dbName = args.getString(0);
				JSONArray txargs = args.getJSONArray(1);

				if (txargs.isNull(0)) {
					queries = new String[0];
				} else {
					int len = txargs.length();
					queries = new String[len];
					queryIDs = new String[len];
					jsonparams = new JSONArray[len];

					for (int i = 0; i < len; i++)
					{
						a 			= txargs.getJSONObject(i);
						queries[i] 	= a.getString("query");
						queryIDs[i] = a.getString("query_id");
						trans_id 	= a.getString("trans_id");
						jsonArr 	= a.getJSONArray("params");
						paramLen	= jsonArr.length();
						jsonparams[i] 	= jsonArr;
					}
				}
				if(trans_id != null) {
					if (false) // XXX FUTURE use parameter
						this.executeSqlBatchInBackground(dbName, queries, jsonparams, queryIDs, trans_id);
					else
						this.executeSqlBatch(dbName, queries, jsonparams, queryIDs, trans_id);
				} else
					Log.v("error", "null trans_id");
			}

			return true;
		} catch (JSONException e) {
			// TODO: signal JSON problem to JS

			return false;
		}
	}

	/**
	 *
	 * Clean up and close all open databases.
	 *
	 */
	@Override
	public void onDestroy() {
		while (!dbmap.isEmpty()) {
			String dbname = dbmap.keySet().iterator().next();
			this.closeDatabase(dbname);
			dbmap.remove(dbname);
		}
	}

	// --------------------------------------------------------------------------
	// LOCAL METHODS
	// --------------------------------------------------------------------------

	/**
	 * Open a database.
	 *
	 * @param dbname
	 *            The name of the database-NOT including its extension.
	 *
	 * @param password
	 *            The database password or null.
	 *
	 */
	private void openDatabase(String dbname, String password)
	{
		if (getDatabase(dbname) != null) this.closeDatabase(dbname);

		File dbfile = this.cordova.getActivity().getDatabasePath(dbname + ".db");

		Log.v("info", "Open sqlite db: " + dbfile.getAbsolutePath());

		SQLiteDatabase mydb = SQLiteDatabase.openOrCreateDatabase(dbfile, null);

		dbmap.put(dbname, mydb);
	}

	/**
	 * Close a database.
	 *
	 * @param dbName
	 *            The name of the database-NOT including its extension.
	 *
	 */
	private void closeDatabase(String dbName)
	{
		SQLiteDatabase mydb = getDatabase(dbName);

		if (mydb != null)
		{
			mydb.close();
			dbmap.remove(dbName);
		}
	}

	/**
<<<<<<< HEAD
	 * Get a database from the db map.
	 *
	 * @param dbname
	 *            The name of the database.
	 *
	 */
	private SQLiteDatabase getDatabase(String dbname)
	{
		return dbmap.get(dbname);
	}

	/**
	 * Executes a batch request IN BACKGROUND THREAD and sends the results via sendJavascriptCB().
	 *
	 * @param dbName
	 *            The name of the database.
	 *
	 * @param queryarr
	 *            Array of query strings
	 *
	 * @param jsonparams
	 *            Array of JSON query parameters
	 *
	 * @param queryIDs
	 *            Array of query ids
	 *
	 * @param tx_id
	 *            Transaction id
	 *
	 */
	private void executeSqlBatchInBackground(final String dbName,
		final String[] queryarr, final JSONArray[] jsonparams, final String[] queryIDs, final String tx_id)
	{
		final SQLitePlugin myself = this;

		this.cordova.getThreadPool().execute(new Runnable() {
			public void run() {
				myself.executeSqlBatch(dbName, queryarr, jsonparams, queryIDs, tx_id);
			}
		});
	}

	/**
=======
>>>>>>> 3ab96706
	 * Executes a batch request and sends the results via sendJavascriptCB().
	 *
	 * @param dbname
	 *            The name of the database.
	 *
	 * @param queryarr
	 *            Array of query strings
	 *
	 * @param jsonparams
	 *            Array of JSON query parameters
	 *
	 * @param queryIDs
	 *            Array of query ids
	 *
	 * @param tx_id
	 *            Transaction id
	 *
	 */
	private void executeSqlBatch(String dbname, String[] queryarr, JSONArray[] jsonparams, String[] queryIDs, String tx_id)
	{
		SQLiteDatabase mydb = getDatabase(dbname);

		if (mydb == null) return;

		try {
			mydb.beginTransaction();

			String query = "";
			String query_id = "";
			int len = queryarr.length;

			for (int i = 0; i < len; i++) {
				query = queryarr[i];
				query_id = queryIDs[i];

				// /* OPTIONAL changes for new Android SDK from HERE:
				if (android.os.Build.VERSION.SDK_INT >= 11 &&
				    (query.toLowerCase().startsWith("update") ||
				     query.toLowerCase().startsWith("delete")))
				{
					SQLiteStatement myStatement = mydb.compileStatement(query);

					if (jsonparams != null) {
						for (int j = 0; j < jsonparams[i].length(); j++) {
							if (jsonparams[i].get(j) instanceof Float || jsonparams[i].get(j) instanceof Double ) {
								myStatement.bindDouble(j + 1, jsonparams[i].getDouble(j));
							} else if (jsonparams[i].get(j) instanceof Number) {
								myStatement.bindLong(j + 1, jsonparams[i].getLong(j));
							} else if (jsonparams[i].isNull(j)) {
								myStatement.bindNull(j + 1);
							} else {
								myStatement.bindString(j + 1, jsonparams[i].getString(j));
							}
						}
					}
					int rowsAffected = myStatement.executeUpdateDelete();

					String result = "{'rowsAffected':" + rowsAffected + "}";
					this.sendJavascriptCB("window.SQLitePluginTransactionCB.queryCompleteCallback('" +
						tx_id + "','" + query_id + "', " + result + ");");
				} else // to HERE. */
				if (query.toLowerCase().startsWith("insert") && jsonparams != null) {
					SQLiteStatement myStatement = mydb.compileStatement(query);

					for (int j = 0; j < jsonparams[i].length(); j++) {
						if (jsonparams[i].get(j) instanceof Float || jsonparams[i].get(j) instanceof Double ) {
							myStatement.bindDouble(j + 1, jsonparams[i].getDouble(j));
						} else if (jsonparams[i].get(j) instanceof Number) {
							myStatement.bindLong(j + 1, jsonparams[i].getLong(j));
						} else if (jsonparams[i].isNull(j)) {
							myStatement.bindNull(j + 1);
						} else {
							myStatement.bindString(j + 1, jsonparams[i].getString(j));
						}
					}

					long insertId = myStatement.executeInsert();
					
					int rowsAffected = (insertId == -1) ? 0 : 1;

					String result = "{'insertId':'" + insertId + "', 'rowsAffected':'" + rowsAffected +"'}";

					this.sendJavascriptCB("window.SQLitePluginTransactionCB.queryCompleteCallback('" +
						tx_id + "','" + query_id + "', " + result + ");");
				} else {
					String[] params = null;

					if (jsonparams != null) {
						params = new String[jsonparams[i].length()];

						for (int j = 0; j < jsonparams[i].length(); j++) {
							if (jsonparams[i].isNull(j))
								params[j] = "";
							else
								params[j] = jsonparams[i].getString(j);
						}
					}

					Cursor myCursor = mydb.rawQuery(query, params);

					if(query_id.length() > 0)
						this.processResults(myCursor, query_id, tx_id);

					myCursor.close();
				}
			}
			mydb.setTransactionSuccessful();
		}
		catch (SQLiteException ex) {
			ex.printStackTrace();
			Log.v("executeSqlBatch", "SQLitePlugin.executeSql(): Error=" +  ex.getMessage());
			this.sendJavascriptCB("window.SQLitePluginTransactionCB.txErrorCallback('" + tx_id + "', '"+ex.getMessage()+"');");
		} catch (JSONException ex) {
			ex.printStackTrace();
			Log.v("executeSqlBatch", "SQLitePlugin.executeSql(): Error=" +  ex.getMessage());
			this.sendJavascriptCB("window.SQLitePluginTransactionCB.txErrorCallback('" + tx_id + "', '"+ex.getMessage()+"');");
		}
		finally {
			mydb.endTransaction();
			Log.v("executeSqlBatch", tx_id);
			this.sendJavascriptCB("window.SQLitePluginTransactionCB.txCompleteCallback('" + tx_id + "');");
		}
	}

	/**
	 * Process query results.
	 *
	 * @param cur
	 *            Cursor into query results
	 *
	 * @param query_id
	 *            Query id
	 *
	 * @param tx_id
	 *            Transaction id
	 *
	 */
	private void processResults(Cursor cur, String query_id, String tx_id)
	{
		String result = this.results2string(cur);

		this.sendJavascriptCB("window.SQLitePluginTransactionCB.queryCompleteCallback('" +
			tx_id + "','" + query_id + "', " + result + ");");
	}

	/**
	 * Process query results.
	 *
	 * @param cur
	 *            Cursor into query results
	 *
	 * @param id
	 *            Caller db id
	 *
	 */
	private void processPragmaResults(Cursor cur, String id)
	{
		String result = this.results2string(cur);

		this.sendJavascriptCB("window.SQLitePluginCallback.p1('" + id + "', " + result + ");");
	}

	/**
	 * Convert results cursor to JSON string.
	 *
	 * @param cur
	 *            Cursor into query results
	 *
	 * @return results in string form
	 *
	 */
	private String results2string(Cursor cur)
	{
		String result = "[]";

		// If query result has rows
		if (cur.moveToFirst()) {
			JSONArray fullresult = new JSONArray();
			String key = "";
			int colCount = cur.getColumnCount();

			// Build up JSON result object for each row
			do {
				JSONObject row = new JSONObject();
				try {
					for (int i = 0; i < colCount; ++i) {
						key = cur.getColumnName(i);

						// for old Android SDK remove lines from HERE:
						if(android.os.Build.VERSION.SDK_INT >= 11)
						{
							switch(cur.getType (i))
							{
								case Cursor.FIELD_TYPE_NULL:
									row.put(key, JSONObject.NULL);
									break;
								case Cursor.FIELD_TYPE_INTEGER:
									row.put(key, cur.getInt(i));
									break;
								case Cursor.FIELD_TYPE_FLOAT:
									row.put(key, cur.getFloat(i));
									break;
								case Cursor.FIELD_TYPE_STRING:
									row.put(key, cur.getString(i));
									break;
								case Cursor.FIELD_TYPE_BLOB:
									row.put(key, new String(Base64.encode(cur.getBlob(i), Base64.DEFAULT)));
									break;
							}
						}
						else // to HERE.
						{
							row.put(key, cur.getString(i));
						}
					}

					fullresult.put(row);

				} catch (JSONException e) {
					e.printStackTrace();
				}

			} while (cur.moveToNext());

			result = fullresult.toString();
		}

		return result;
	}

	/**
	 * Send Javascript callback.
	 *
	 * @param cb
	 *            Javascript callback command to send
	 *
	 */
	private void sendJavascriptCB(String cb)
	{
		//this.webView.sendJavascript(cb);
		final String mycb = cb;
		final SQLitePlugin myself = this;

		this.cordova.getActivity().runOnUiThread(new Runnable() {
			public void run() {
				myself.webView.sendJavascript(mycb);
			}
		});
	}
}<|MERGE_RESOLUTION|>--- conflicted
+++ resolved
@@ -41,6 +41,8 @@
 	 *            The name of the database.
 	 *
 	 */
+	// XXX TBD will be
+	//public static SQLiteDatabase getSQLiteDatabase(String dbname)
 	public static SQLiteDatabase getDatabase(String dbname)
 	{
 		return dbmap.get(dbname);
@@ -197,18 +199,20 @@
 		}
 	}
 
-	/**
-<<<<<<< HEAD
+	// XXX TBD will be restored:
+	/**
 	 * Get a database from the db map.
 	 *
 	 * @param dbname
 	 *            The name of the database.
 	 *
 	 */
+	/** XXX TBD will be restored:
 	private SQLiteDatabase getDatabase(String dbname)
 	{
 		return dbmap.get(dbname);
 	}
+	**/
 
 	/**
 	 * Executes a batch request IN BACKGROUND THREAD and sends the results via sendJavascriptCB().
@@ -242,8 +246,6 @@
 	}
 
 	/**
-=======
->>>>>>> 3ab96706
 	 * Executes a batch request and sends the results via sendJavascriptCB().
 	 *
 	 * @param dbname
