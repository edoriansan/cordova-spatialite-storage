--- conflicted
+++ resolved
@@ -10,27 +10,15 @@
 
     root = @
 
-<<<<<<< HEAD
-### constant(s):
+## constant(s):
 
     READ_ONLY_REGEX = /^\s*(?:drop|delete|insert|update|create)\s/i
 
-### global(s):
+## global(s):
 
     txLocks = {}
 
-### utility function(s):
-=======
-## constant(s):
-
-    READ_ONLY_REGEX = /^\s*(?:drop|delete|insert|update|create)\s/i
-
-## global(s):
-
-    txLocks = {}
-
 ## utility functions:
->>>>>>> 983d0d45
 
     nextTick = window.setImmediate || (fun) ->
       window.setTimeout(fun, 0)
