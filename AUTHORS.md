--- conflicted
+++ resolved
@@ -21,17 +21,15 @@
 - Cordova 2.7+ port with background processing by @j3k0 (Jean-Christophe Hoelt <hoelt@fovea.cc>)
 - Maintained by @brodybits (Chris Brody)
 
-<<<<<<< HEAD
+## Windows (8.1) version
+
+- SQLiteProxy.js by @vldmrrr (Vladimir Avdonin) and @brodybits (Chris Brody)
+- Includes SQLite3-WinRT C++ classes and SQLite3JS (Javascript part) by @doo (doo GmbH)
+- SQLite3-Windows8.1.vcxproj to build SQLite3.winmd by @EionRobb
+
 ## WP(7/8) version
 
 - Original author: @marcucio (Mike Arcucio <mike@marcucio.com>)
 - Enhancements for background processing & improved transaction support by @Gillardo (Darren Gillard <darren.gillard81@gmail.com>)
 - DB threading and open/close/delete fixes by Mark Oppenheim <mark.oppenheim@mnetics.co.uk>
-- Uses csharp-sqlite library by Noah Hart and others (MIT license)
-=======
-## Windows (8.1) version
-
-- SQLiteProxy.js by @vldmrrr (Vladimir Avdonin) and @brodybits (Chris Brody)
-- Includes SQLite3-WinRT C++ classes and SQLite3JS (Javascript part) by @doo (doo GmbH)
-- SQLite3-Windows8.1.vcxproj to build SQLite3.winmd by @EionRobb
->>>>>>> 2413eb03
+- Uses csharp-sqlite library by Noah Hart and others (MIT license)