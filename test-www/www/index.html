<!DOCTYPE HTML>
<html>
  <head>
    <meta name="viewport" content="width=320, user-scalable=no" />
    <meta http-equiv="Content-type" content="text/html; charset=utf-8">

    <title>SQLitePlugin test</title>

    <link rel="stylesheet" href="qunit-1.5.0.css" />

    <script type="text/javascript" charset="utf-8" src="cordova.js"></script>
    <script type="text/javascript" charset="utf-8" src="qunit-1.5.0.js"></script>

    <!-- NOT required for Cordova 3.0(+): -->
    <script type="text/javascript" charset="utf-8" src="SQLitePlugin.js"></script>

    <script type="text/javascript">
    (function () {
      'use strict';

      var DEFAULT_SIZE = 5000000; // max to avoid popup in safari/ios

      document.addEventListener("deviceready", doAllTests, false);

      function doAllTests() {
        QUnit.config.testTimeout = 25000; // 25 sec.
        doTest(false, 'Plugin: ', window.sqlitePlugin.openDatabase);
        if (!/MSIE/.test(navigator.userAgent))
          doTest(true, 'HTML5: ', window.openDatabase);
      }

      function doTest(isWebSql, suiteName, openDatabase) {

        test(suiteName + "US-ASCII String test", function() {

          var db = openDatabase("String-test.db", "1.0", "Demo", DEFAULT_SIZE);

          ok(!!db, "db object");

          stop(2);

          db.transaction(function(tx) {

            start(1);
            ok(!!tx, "tx object");

            tx.executeSql("select upper('Some US-ASCII text') as uppertext", [], function(tx, res) {
              start(1);

              console.log("res.rows.item(0).uppertext: " + res.rows.item(0).uppertext);

              equal(res.rows.item(0).uppertext, "SOME US-ASCII TEXT", "select upper('Some US-ASCII text')");
            });
          });
        });

        if (!/MSIE/.test(navigator.userAgent)) test(suiteName + ' UNICODE encoding test', function () {
          stop();

          var dbName = "Unicode-hex-test";
          var db = openDatabase(dbName, "1.0", "Demo", DEFAULT_SIZE);

          db.transaction(function (tx) {
            tx.executeSql('SELECT hex(?) AS hexvalue', ['\u0000foo'], function (tx, res) {
              console.log(suiteName + "res.rows.item(0).hexvalue: " + res.rows.item(0).hexvalue);

              var hex1 = res.rows.item(0).hexvalue;

              // varies between Chrome-like (UTF-8)
              // and Safari-like (UTF-16)
              var expected = [
                '000066006F006F00',
                '00666F6F'
              ];

              ok(expected.indexOf(hex1) !== -1, 'hex matches: ' +
                  JSON.stringify(hex1) + ' should be in ' +
                  JSON.stringify(expected));

                // ensure this matches our expectation of that database's
                // default encoding
                tx.executeSql('SELECT hex("foob") AS hexvalue', [], function (tx, res) {
                  console.log(suiteName + "res.rows.item(0).hexvalue: " + res.rows.item(0).hexvalue);

                  var hex2 = res.rows.item(0).hexvalue;

                  equal(hex1.length, hex2.length,
                      'expect same length, i.e. same global db encoding');

                  start();
              });
            });
          }, function(err) {
            ok(false, 'unexpected error: ' + err.message);
          }, function () {
          });
        });

        // ICU-UNICODE only functional on recent versions of Android:
        if (/Android 4\.[3-9]/.test(navigator.userAgent)) test(suiteName + "ICU-UNICODE String test", function() {
          var db = openDatabase("String-test.db", "1.0", "Demo", DEFAULT_SIZE);

          ok(!!db, "db object");

          stop(2);

          db.transaction(function(tx) {

            start(1);
            ok(!!tx, "tx object");

            tx.executeSql("select UPPER('Какой-то кириллический текст') as uppertext", [], function (tx, res) {
              start(1);

              console.log("res.rows.item(0).uppertext: " + res.rows.item(0).uppertext);

              equal(res.rows.item(0).uppertext, "КАКОЙ-ТО КИРИЛЛИЧЕСКИЙ ТЕКСТ", "Try ''Some Cyrillic text''");
            });
          });
        });

        test(suiteName + "CR-LF String test", function() {
          var db = openDatabase("CR-LF-String-test.db", "1.0", "Demo", DEFAULT_SIZE);
          ok(!!db, "db object");
          stop();

          db.transaction(function(tx) {
            ok(!!tx, "tx object");
            tx.executeSql("select upper('cr\r\nlf') as uppertext", [], function(tx, res) {
              ok(res.rows.item(0).uppertext !== "CR\nLF", "CR-LF should not be converted to \\n");
              equal(res.rows.item(0).uppertext, "CR\r\nLF", "CRLF ok");
              tx.executeSql("select upper('Carriage\rReturn') as uppertext", [], function(tx, res) {
                equal(res.rows.item(0).uppertext, "CARRIAGE\rRETURN", "CR ok");
                tx.executeSql("select upper('New\nLine') as uppertext", [], function(tx, res) {
                  equal(res.rows.item(0).uppertext, "NEW\nLINE", "newline ok");
                  start();
                });
              });
            });
          });
        });

        test(suiteName + "UNICODE line separator string to hex", function() {
          // NOTE: this test verifies that the UNICODE line separator (\u2028)
          // is seen by the sqlite implementation OK:
          var db = openDatabase("UNICODE-line-separator-string-1.db", "1.0", "Demo", DEFAULT_SIZE);

          ok(!!db, "db object");

          stop(2);

          db.transaction(function(tx) {

            start(1);
            ok(!!tx, "tx object");

            var text = 'Abcd\u20281234';
            tx.executeSql("select hex(?) as hexvalue", [text], function (tx, res) {
              start(1);
              var hexvalue = res.rows.item(0).hexvalue;

              // varies between Chrome-like (UTF-8)
              // and Safari-like (UTF-16)
              var expected = [
                '41626364E280A831323334',
                '410062006300640028203100320033003400'
              ];

              ok(expected.indexOf(hexvalue) !== -1, 'hex matches: ' +
                  JSON.stringify(hexvalue) + ' should be in ' +
                  JSON.stringify(expected));
            });
          });
        });

        // XXX BUG #147 iOS version of plugin BROKEN (no callback received):
        if (isWebSql || /Android/.test(navigator.userAgent)) test(suiteName +
            ' handles unicode line separator correctly', function () {

          // NOTE: since the above test shows the UNICODE line separator (\u2028)
          // is seen by the sqlite implementation OK, it is now concluded that
          // the failure is caused by the Objective-C JSON result encoding.
          var db = openDatabase("UNICODE-line-separator-string-2.db", "1.0", "Demo", DEFAULT_SIZE);

          ok(!!db, "db object");

          stop(2);

          db.transaction(function(tx) {

            start(1);
            ok(!!tx, "tx object");

            var text = 'Abcd\u20281234';
            tx.executeSql("select lower(?) as lowertext", [text], function (tx, res) {
              start(1);
              ok(!!res, "res object");
              equal(res.rows.item(0).lowertext, "abcd\u20281234", "lower case string test with UNICODE line separator");
            });
          });
        });

        test(suiteName + "db transaction test", function() {
          var db = openDatabase("db-trx-test.db", "1.0", "Demo", DEFAULT_SIZE);

          ok(!!db, "db object");

          stop(10);

          db.transaction(function(tx) {

            start(1);
            ok(!!tx, "tx object");

            tx.executeSql('DROP TABLE IF EXISTS test_table');
            tx.executeSql('CREATE TABLE IF NOT EXISTS test_table (id integer primary key, data text, data_num integer)');

            tx.executeSql("INSERT INTO test_table (data, data_num) VALUES (?,?)", ["test", 100], function(tx, res) {
              start(1);
              ok(!!tx, "tx object");
              ok(!!res, "res object");

              console.log("insertId: " + res.insertId + " -- probably 1");
              console.log("rowsAffected: " + res.rowsAffected + " -- should be 1");

              ok(!!res.insertId, "Valid res.insertId");
              equal(res.rowsAffected, 1, "res rows affected");

              db.transaction(function(tx) {
                start(1);
                ok(!!tx, "second tx object");

                tx.executeSql("SELECT count(id) as cnt from test_table;", [], function(tx, res) {
                  start(1);

                  console.log("res.rows.length: " + res.rows.length + " -- should be 1");
                  console.log("res.rows.item(0).cnt: " + res.rows.item(0).cnt + " -- should be 1");

                  equal(res.rows.length, 1, "res rows length");
                  equal(res.rows.item(0).cnt, 1, "select count");
                });

                tx.executeSql("SELECT data_num from test_table;", [], function(tx, res) {
                  start(1);

                  equal(res.rows.length, 1, "SELECT res rows length");
                  equal(res.rows.item(0).data_num, 100, "SELECT data_num");
                });

                tx.executeSql("UPDATE test_table SET data_num = ? WHERE data_num = 100", [101], function(tx, res) {
                  start(1);

                  console.log("UPDATE rowsAffected: " + res.rowsAffected + " -- should be 1");

                  equal(res.rowsAffected, 1, "UPDATE res rows affected"); /* issue #22 (Android) */
                });

                tx.executeSql("SELECT data_num from test_table;", [], function(tx, res) {
                  start(1);

                  equal(res.rows.length, 1, "SELECT res rows length");
                  equal(res.rows.item(0).data_num, 101, "SELECT data_num");
                });

                tx.executeSql("DELETE FROM test_table WHERE data LIKE 'tes%'", [], function(tx, res) {
                  start(1);

                  console.log("DELETE rowsAffected: " + res.rowsAffected + " -- should be 1");

                  equal(res.rowsAffected, 1, "DELETE res rows affected"); /* issue #22 (Android) */
                });

                tx.executeSql("SELECT data_num from test_table;", [], function(tx, res) {
                  start(1);

                  equal(res.rows.length, 0, "SELECT res rows length");
                });

              });

            }, function(e) {
              console.log("ERROR: " + e.message);
            });
          }, function(e) {
            console.log("ERROR: " + e.message);
          }, function() {
            console.log("tx success cb");
            ok(true, "tx success cb");
            start(1);
          });

        });

        test(suiteName + 'test rowsAffected', function () {
          var db = openDatabase("RowsAffected", "1.0", "Demo", DEFAULT_SIZE);

          stop();

          function test1(tx) {
            tx.executeSql('DROP TABLE IF EXISTS characters');
            tx.executeSql('CREATE TABLE IF NOT EXISTS characters (name, creator, fav tinyint(1))');
            tx.executeSql('UPDATE characters SET name = ?', ['foo'], function (tx, res) {
              equal(res.rowsAffected, 0, 'nothing updated');
              tx.executeSql('DELETE from characters WHERE name = ?', ['foo'], function (tx, res) {
                equal(res.rowsAffected, 0, 'nothing deleted');
                tx.executeSql('UPDATE characters SET name = ?', ['foo'], function (tx, res) {
                  equal(res.rowsAffected, 0, 'nothing updated');
                  tx.executeSql('DELETE from characters', [], function (tx, res) {
                    equal(res.rowsAffected, 0, 'nothing deleted');
                    test2(tx);
                  });
                });
              });
            });
          }

          function test2(tx) {
            tx.executeSql('INSERT INTO characters VALUES (?,?,?)', ['Sonic', 'Sega', 0], function (tx, res) {
              equal(res.rowsAffected, 1);
              tx.executeSql('INSERT INTO characters VALUES (?,?,?)', ['Mario', 'Nintendo', 0], function (tx, res) {
                equal(res.rowsAffected, 1);
                tx.executeSql('INSERT INTO characters VALUES (?,?,?)', ['Samus', 'Nintendo', 0], function (tx, res) {
                  equal(res.rowsAffected, 1);
                  tx.executeSql('UPDATE characters SET fav=1 WHERE creator=?', ['Nintendo'], function (tx, res) {
                    equal(res.rowsAffected, 2);
                    tx.executeSql('UPDATE characters SET fav=1 WHERE creator=?', ['Konami'], function (tx, res) {
                      equal(res.rowsAffected, 0);
                      tx.executeSql('UPDATE characters SET fav=1', [], function (tx, res) {
                        equal(res.rowsAffected, 3);
                        test3(tx);
                      });
                    });
                  });
                });
              });
            });
          }

          function test3(tx) {
            tx.executeSql('INSERT INTO characters VALUES (?,?,?)', ['Mega Man', 'Capcom', 0], function (tx, res) {
              equal(res.rowsAffected, 1);
              tx.executeSql('UPDATE characters SET fav=?, name=? WHERE creator=?;', [1, 'X', 'Capcom'], function (tx, res) {
                equal(res.rowsAffected, 1);
                tx.executeSql('UPDATE characters SET fav=? WHERE (creator=? OR creator=?)', [1, 'Capcom', 'Nintendo'], function (tx, res) {
                  equal(res.rowsAffected, 3);
                  tx.executeSql('DELETE FROM characters WHERE name="Samus";', [], function (tx, res) {
                    equal(res.rowsAffected, 1);
                    tx.executeSql('UPDATE characters SET fav=0,name=?', ["foo"], function (tx, res) {
                      equal(res.rowsAffected, 3);
                      tx.executeSql('DELETE FROM characters', [], function (tx, res) {
                        start();
                        equal(res.rowsAffected, 3);
                      });
                    });
                  });
                });
              });
            });
          }

          db.transaction(function (tx) {
            test1(tx);
          })
        });

        test(suiteName + 'test rowsAffected advanced', function () {
          var db = openDatabase("RowsAffectedAdvanced", "1.0", "Demo", DEFAULT_SIZE);

          stop();

          db.transaction(function (tx) {
            tx.executeSql('DROP TABLE IF EXISTS characters');
            tx.executeSql('CREATE TABLE IF NOT EXISTS characters (name unique, creator, fav tinyint(1))');
            tx.executeSql('DROP TABLE IF EXISTS companies');
            tx.executeSql('CREATE TABLE IF NOT EXISTS companies (name unique, fav tinyint(1))');
            // INSERT or IGNORE with the real thing:
            tx.executeSql('INSERT or IGNORE INTO characters VALUES (?,?,?)', ['Sonic', 'Sega', 0], function (tx, res) {
              equal(res.rowsAffected, 1);
              tx.executeSql('INSERT INTO characters VALUES (?,?,?)', ['Tails', 'Sega', 0], function (tx, res) {
                tx.executeSql('INSERT INTO companies VALUES (?,?)', ['Sega', 1], function (tx, res) {
                  equal(res.rowsAffected, 1);
                  // query with subquery
                  var sql = 'UPDATE characters ' +
                      ' SET fav=(SELECT fav FROM companies WHERE name=?)' +
                      ' WHERE creator=?';
                  tx.executeSql(sql, ['Sega', 'Sega'], function (tx, res) {
                    equal(res.rowsAffected, 2);
                    // query with 2 subqueries
                    var sql = 'UPDATE characters ' +
                        ' SET fav=(SELECT fav FROM companies WHERE name=?),' +
                        ' creator=(SELECT name FROM companies WHERE name=?)' +
                        ' WHERE creator=?';
                    tx.executeSql(sql, ['Sega', 'Sega', 'Sega'], function (tx, res) {
                      equal(res.rowsAffected, 2);
                      // knockoffs shall be ignored:
                      tx.executeSql('INSERT or IGNORE INTO characters VALUES (?,?,?)', ['Sonic', 'knockoffs4you', 0], function (tx, res) {
                        equal(res.rowsAffected, 0);
                        start();
                      }, function(tx, err) {
                        ok(false, 'knockoff should have been ignored');
                        start();
                      });
                    });
                  });
                });
              });
            });
          });
        });

        test(suiteName + "nested transaction test", function() {

          var db = openDatabase("Database2", "1.0", "Demo", DEFAULT_SIZE);

          ok(!!db, "db object");

          stop(3);

          db.transaction(function(tx) {

            start(1);
            ok(!!tx, "tx object");

            tx.executeSql('DROP TABLE IF EXISTS test_table');
            tx.executeSql('CREATE TABLE IF NOT EXISTS test_table (id integer primary key, data text, data_num integer)');

            tx.executeSql("INSERT INTO test_table (data, data_num) VALUES (?,?)", ["test", 100], function(tx, res) {
              start(1);

              console.log("insertId: " + res.insertId + " -- probably 1");
              console.log("rowsAffected: " + res.rowsAffected + " -- should be 1");

              ok(!!res.insertId, "Valid res.insertId");
              equal(res.rowsAffected, 1, "res rows affected");

              tx.executeSql("select count(id) as cnt from test_table;", [], function(tx, res) {
                start(1);

                console.log("res.rows.length: " + res.rows.length + " -- should be 1");
                console.log("res.rows.item(0).cnt: " + res.rows.item(0).cnt + " -- should be 1");

                equal(res.rows.length, 1, "res rows length");
                equal(res.rows.item(0).cnt, 1, "select count");

              });

            });

          });

        });

        function withTestTable(func) {
          stop();
          var db = openDatabase("Database", "1.0", "Demo", DEFAULT_SIZE);
          db.transaction(function(tx) {
            tx.executeSql('DROP TABLE IF EXISTS test_table');
            tx.executeSql('CREATE TABLE IF NOT EXISTS test_table (id integer primary key, data text, data_num integer)');
          }, function(err) { ok(false, err.message) }, function() {
            start();
            func(db);
          });
        };

        // XXX (Uncaught) Error is reported in the case of Web SQL, needs investigation!
        if (!isWebSql) test(suiteName + "transaction encompasses all callbacks", function() {
          stop();
          var db = openDatabase("tx-all-callbacks.db", "1.0", "Demo", DEFAULT_SIZE);

          db.transaction(function(tx) {

            start();
            tx.executeSql('DROP TABLE IF EXISTS test_table');
            tx.executeSql('CREATE TABLE IF NOT EXISTS test_table (id integer primary key, data text, data_num integer)');

            stop();
            db.transaction(function(tx) {
              tx.executeSql('INSERT INTO test_table (data, data_num) VALUES (?,?)', ['test', 100], function(tx, res) {
                tx.executeSql("SELECT count(*) as cnt from test_table", [], function(tx, res) {
                  start();
                  equal(res.rows.item(0).cnt, 1, "did insert row");
                  stop();
                  throw new Error("deliberately aborting transaction");
                });
              });
            }, function(error) {
              start();
              if (!isWebSql) equal(error.message, "deliberately aborting transaction");
              stop();
              db.transaction(function(tx) {
                tx.executeSql("select count(*) as cnt from test_table", [], function(tx, res) {
                  start();
                  equal(res.rows.item(0).cnt, 0, "final count shows we rolled back");
                });
              });
            }, function() {
              start();
              ok(false, "transaction succeeded but wasn't supposed to");
            });
          });
        });

        // XXX (Uncaught) Error is reported in the case of Web SQL, needs investigation!
        if (!isWebSql) test(suiteName + "exception from transaction handler causes failure", function() {
          stop();
          var db = openDatabase("exception-causes-failure.db", "1.0", "Demo", DEFAULT_SIZE);

          try {
            db.transaction(function(tx) {
              throw new Error("boom");
            }, function(err) {
              ok(!!err, "valid error object");
              ok(err.hasOwnProperty('message'), "error.message exists");
              start();
              if (!isWebSql) equal(err.message, 'boom');
            }, function() {
              ok(false, "not supposed to succeed");
              start();
            });
            ok(true, "db.transaction() did not throw an error");
          } catch(err) {
            ok(true, "db.transaction() DID throw an error");
          }
        });

        test(suiteName + "error handler returning true causes rollback", function() {
          withTestTable(function(db) {
            stop(2);
            db.transaction(function(tx) {
              tx.executeSql("insert into test_table (data, data_num) VALUES (?,?)", ['test', null], function(tx, res) {
                start();
                equal(res.rowsAffected, 1, 'row inserted');
                stop();
                tx.executeSql("select * from bogustable", [], function(tx, res) {
                  start();
                  ok(false, "select statement not supposed to succeed");
                }, function(tx, err) {
                  start();
                  ok(!!err.message, "should report a valid error message");
                  return true;
                });
              });
            }, function(err) {
              start();
              ok(!!err.message, "should report error message");
              stop();
              db.transaction(function(tx) {
                tx.executeSql("select count(*) as cnt from test_table", [], function(tx, res) {
                  start();
                  equal(res.rows.item(0).cnt, 0, "should have rolled back");
                });
              });
            }, function() {
              start();
              ok(false, "not supposed to succeed");
            });
          });
        });

        test(suiteName + "error handler returning non-true lets transaction continue", function() {
          withTestTable(function(db) {
            stop(2);
            db.transaction(function(tx) {
              tx.executeSql("insert into test_table (data, data_num) VALUES (?,?)", ['test', null], function(tx, res) {
                start();
                equal(res.rowsAffected, 1, 'row inserted');
                stop();
                tx.executeSql("select * from bogustable", [], function(tx, res) {
                  start();
                  ok(false, "select statement not supposed to succeed");
                }, function(tx, err) {
                  start();
                  ok(!!err.message, "should report a valid error message");
                  return false;
                });
              });
            }, function(err) {
              start();
              ok(false, "transaction was supposed to succeed: " + err.message);
            }, function() {
              db.transaction(function(tx) {
                tx.executeSql("select count(*) as cnt from test_table", [], function(tx, res) {
                  start();
                  equal(res.rows.item(0).cnt, 1, "should have commited");
                });
              });
            });
          });
        });

        test(suiteName + "missing error handler causes rollback", function() {
          withTestTable(function(db) {
            stop();
            db.transaction(function(tx) {
              tx.executeSql("insert into test_table (data, data_num) VALUES (?,?)", ['test', null], function(tx, res) {
                equal(res.rowsAffected, 1, 'row inserted');
                tx.executeSql("select * from bogustable", [], function(tx, res) {
                  ok(false, "select statement not supposed to succeed");
                });
              });
            }, function(err) {
              ok(!!err.message, "should report a valid error message");
              db.transaction(function(tx) {
                tx.executeSql("select count(*) as cnt from test_table", [], function(tx, res) {
                  start();
                  equal(res.rows.item(0).cnt, 0, "should have rolled back");
                });
              });
            }, function() {
              start();
              ok(false, "transaction was supposed to fail");
            });
          });
        });
        
        test(suiteName + "executeSql fails outside transaction", function() {
          withTestTable(function(db) {
            expect(4);
            ok(!!db, "db ok");            
            var txg;
            stop(2);
            db.transaction(function(tx) {
              ok(!!tx, "tx ok");
              txg = tx;
              tx.executeSql("insert into test_table (data, data_num) VALUES (?,?)", ['test', null], function(tx, res) {
                equal(res.rowsAffected, 1, 'row inserted');
              });
              start(1);
            }, function(err) {
              ok(false, err);
              start(1);
            }, function() {
              // this simulates what would happen if a Promise ran on the next tick
              // and invoked an execute on the transaction
              try {
                txg.executeSql("select count(*) as cnt from test_table", [], null, null);
                ok(false, "executeSql should have thrown but continued instead");
              } catch(err) {
                ok(!!err.message, "error had valid message");
              }
              start(1);
            });            
          });
        });

        test(suiteName + "all columns should be included in result set (including 'null' columns)", function() {
          withTestTable(function(db) {
            stop();
            db.transaction(function(tx) {
              tx.executeSql("insert into test_table (data, data_num) VALUES (?,?)", ["test", null], function(tx, res) {
                equal(res.rowsAffected, 1, "row inserted");
                tx.executeSql("select * from test_table", [], function(tx, res) {
                  var row = res.rows.item(0);
                  deepEqual(row, { id: 1, data: "test", data_num: null }, "all columns should be included in result set.");
                  start();
                });
              });
            });
          });
        });

        test(suiteName + "number values inserted using number bindings", function() {
          stop();
          var db = openDatabase("Value-binding-test.db", "1.0", "Demo", DEFAULT_SIZE);
          db.transaction(function(tx) {
            tx.executeSql('DROP TABLE IF EXISTS test_table');
            tx.executeSql('CREATE TABLE IF NOT EXISTS test_table (id integer primary key, data_text1, data_text2, data_int, data_real)');
          }, function(err) { ok(false, err.message) }, function() {
            db.transaction(function(tx) {
              // create columns with no type affinity
              tx.executeSql("insert into test_table (data_text1, data_text2, data_int, data_real) VALUES (?,?,?,?)", ["314159", "3.14159", 314159, 3.14159], function(tx, res) {
                equal(res.rowsAffected, 1, "row inserted");
                tx.executeSql("select * from test_table", [], function(tx, res) {
                  start();
                  var row = res.rows.item(0);
                  strictEqual(row.data_text1, "314159", "data_text1 should have inserted data as text");
                  if (!/MSIE/.test(navigator.userAgent)) // JSON issue in WP(8) version
                    strictEqual(row.data_text2, "3.14159", "data_text2 should have inserted data as text");
                  strictEqual(row.data_int, 314159, "data_int should have inserted data as an integer");
                  ok(Math.abs(row.data_real - 3.14159) < 0.000001, "data_real should have inserted data as a real");
                });
              });
            });
          });
        });

        // XXX reproduce BUG #195 in WP(8) version ONLY:
        test(suiteName + "Big [integer] value bindings", function() {
          stop();
          var db = openDatabase("Big-int-bindings.db", "1.0", "Demo", DEFAULT_SIZE);
          db.transaction(function(tx) {
            tx.executeSql('DROP TABLE IF EXISTS tt');
            tx.executeSql('CREATE TABLE IF NOT EXISTS tt (test_date INTEGER, test_text TEXT)');
          }, function(err) { ok(false, err.message) }, function() {
            db.transaction(function(tx) {
              tx.executeSql("insert into tt (test_date, test_text) VALUES (?,?)",
                  [1424174959894, 1424174959894], function(tx, res) {
                equal(res.rowsAffected, 1, "row inserted");
                tx.executeSql("select * from tt", [], function(tx, res) {
                  start();
                  var row = res.rows.item(0);
                  // XXX BUG #195 in WP(8) version ONLY:
                  //if (/MSIE/.test(navigator.userAgent)) // XXX BUG in WP(8) version
                  //  ok(row.test_date < 0, "Reproducing big number bug");
                  //else
                    strictEqual(row.test_date, 1424174959894, "Big integer number inserted properly");

                  // NOTE: storing big integer in TEXT field WORKING OK with WP(8) version.
                  // It is now suspected that the issue lies with the results handling.
                  // XXX Brody TODO: storing big number in TEXT field is different for Plugin vs. Web SQL!
                  if (isWebSql)
                    strictEqual(row.test_text, "1424174959894.0", "[Big] number inserted as string ok");
                  else
                    strictEqual(row.test_text, "1424174959894", "Big integer number inserted as string ok");
                });
              });
            });
          });
        });

        test(suiteName + "Double precision decimal number insertion", function() {
          stop();
          var db = openDatabase("Double-precision-number-insertion.db", "1.0", "Demo", DEFAULT_SIZE);
          db.transaction(function(tx) {
            tx.executeSql('DROP TABLE IF EXISTS tt');
            tx.executeSql('CREATE TABLE IF NOT EXISTS tt (tr REAL)');
          }, function(err) { ok(false, err.message) }, function() {
            db.transaction(function(tx) {
              tx.executeSql("insert into tt (tr) VALUES (?)", [123456.789], function(tx, res) {
                equal(res.rowsAffected, 1, "row inserted");
                tx.executeSql("select * from tt", [], function(tx, res) {
                  start();
                  var row = res.rows.item(0);
                  strictEqual(row.tr, 123456.789, "Decimal number inserted properly");
                });
              });
            });
          });
        });

        test(suiteName + "executeSql parameter as array", function() {
          stop();
          var db = openDatabase("array-parameter.db", "1.0", "Demo", DEFAULT_SIZE);
          db.transaction(function(tx) {
            tx.executeSql('DROP TABLE IF EXISTS test_table');
            tx.executeSql('CREATE TABLE IF NOT EXISTS test_table (id integer primary key, data1, data2)');
          }, function(err) { ok(false, err.message) }, function() {
            db.transaction(function(tx) {
              // create columns with no type affinity
              tx.executeSql("insert into test_table (data1, data2) VALUES (?,?)", ['abc', [1,2,3]], function(tx, res) {
                equal(res.rowsAffected, 1, "row inserted");
                tx.executeSql("select * from test_table", [], function(tx, res) {
                  start();
                  var row = res.rows.item(0);
                  strictEqual(row.data1, 'abc', "data1: string");
                  strictEqual(row.data2, '1,2,3', "data2: array should have been inserted as text (string)");
                });
              });
            });
          });
        });

        // This test shows that the plugin does not throw an error when trying to serialize
        // a non-standard parameter type. Blob becomes an empty dictionary on iOS, for example,
        // and so this verifies the type is converted to a string and continues. Web SQL does
        // the same but on the JavaScript side and converts to a string like `[object Blob]`.
<<<<<<< HEAD
        if (typeof ArrayBuffer !== "undefined") test(suiteName + "unsupported parameter type as string", function() {
          // XXX TODO: investigate why this does not work for WP(8):
          if (/MSIE/.test(navigator.userAgent)) {
              ok(true, "SKIP for WP(8)");
              return;
          }
=======
        test(suiteName + "INSERT Blob from ArrayBuffer (non-standard parameter type)", function() {

          ok(typeof ArrayBuffer !== "undefined", "ArrayBuffer type exists");

          // abort the test if ArrayBuffer is undefined
          // TODO: consider trying this for multiple non-standard parameter types instead
          if (typeof ArrayBuffer === "undefined") return;

>>>>>>> 364ce55c
          var db = openDatabase("Blob-test.db", "1.0", "Demo", DEFAULT_SIZE);
          ok(!!db, "db object");
          stop(1);

          db.transaction(function(tx) {
            ok(!!tx, "tx object");
            stop(1);

            var buffer = new ArrayBuffer(5);
            var view   = new Uint8Array(buffer);
            view[0] = 'h'.charCodeAt();
            view[1] = 'e'.charCodeAt();
            view[2] = 'l'.charCodeAt();
            view[3] = 'l'.charCodeAt();
            view[4] = 'o'.charCodeAt();
            var blob = new Blob([view.buffer], { type:"application/octet-stream" });

            tx.executeSql('DROP TABLE IF EXISTS test_table');
            tx.executeSql('CREATE TABLE IF NOT EXISTS test_table (foo blob)');
            tx.executeSql('INSERT INTO test_table VALUES (?)', [blob], function(tx, res) {
              ok(true, "INSERT blob OK");
              start(1);
            }, function(tx, error) {
              ok(false, "INSERT blob FAILED");
              start(1);
            });
            start(1);
          }, function(err) { 
            ok(false, "transaction failure with message: " + err.message);
            start(1);
          });
        });

        test(suiteName + "readTransaction should throw on modification", function() {
          stop();
          var db = openDatabase("Database-readonly", "1.0", "Demo", DEFAULT_SIZE);
          db.transaction(function(tx) {
            tx.executeSql('DROP TABLE IF EXISTS test_table');
            tx.executeSql('CREATE TABLE IF NOT EXISTS test_table (foo text)');
            tx.executeSql('INSERT INTO test_table VALUES ("bar")');
          }, function () {}, function () {
            db.readTransaction(function (tx) {
              tx.executeSql('SELECT * from test_table', [], function (tx, res) {
                equal(res.rows.length, 1);
                equal(res.rows.item(0).foo, 'bar');
              });
            }, function () {}, function () {
              var tasks;
              var numDone = 0;
              var failed = false;
              function checkDone() {
                if (++numDone === tasks.length) {
                  start();
                }
              }
              function fail() {
                if (!failed) {
                  failed = true;
                  start();
                  ok(false, 'readTransaction was supposed to fail');
                }
              }
              // all of these should throw an error
              tasks = [
                function () {
                  db.readTransaction(function (tx) {
                    tx.executeSql('DELETE from test_table');
                  }, checkDone, fail);
                },
                function () {
                  db.readTransaction(function (tx) {
                    tx.executeSql('UPDATE test_table SET foo = "baz"');
                  }, checkDone, fail);
                },
                function () {
                  db.readTransaction(function (tx) {
                    tx.executeSql('INSERT INTO test_table VALUES ("baz")');
                  }, checkDone, fail);
                },
                function () {
                  db.readTransaction(function (tx) {
                    tx.executeSql('DROP TABLE test_table');
                  }, checkDone, fail);
                },
                function () {
                  db.readTransaction(function (tx) {
                    tx.executeSql('CREATE TABLE test_table2');
                  }, checkDone, fail);
                }
              ];
              for (var i = 0; i < tasks.length; i++) {
                tasks[i]();
              }
            });
          });
        });

        test(suiteName + ' test callback order', function () {
          stop();
          var db = openDatabase("Database-Callback-Order", "1.0", "Demo", DEFAULT_SIZE);
          var blocked = true;

          db.transaction(function(tx) {
            ok(!blocked, 'callback to the transaction shouldn\'t block (1)');
            tx.executeSql('SELECT 1 from sqlite_master', [], function () {
              ok(!blocked, 'callback to the transaction shouldn\'t block (2)');
            });
          }, function(err) { ok(false, err.message) }, function() {
            start();
            ok(!blocked, 'callback to the transaction shouldn\'t block (3)');
          });
          blocked = false;
        });

        test(suiteName + ' test simultaneous transactions', function () {
          stop();

          var db = openDatabase("Database-Simultaneous-Tx", "1.0", "Demo", DEFAULT_SIZE);

          var numDone = 0;
          function checkDone() {
            if (++numDone == 2) {
              start();
            }
          }

          db.transaction(function(tx) {
            tx.executeSql('DROP TABLE IF EXISTS test', [], function () {
              tx.executeSql('CREATE TABLE test (name);');

            });
          }, function(err) { ok(false, err.message) }, function() {
            db.transaction(function(tx) {
              tx.executeSql('INSERT INTO test VALUES ("foo")', [], function () {
                tx.executeSql('SELECT * FROM test', [], function (tx, res) {
                  equal(res.rows.length, 1, 'only one row');
                  equal(res.rows.item(0).name, 'foo');

                  tx.executeSql('SELECT * FROM bogustable'); // force rollback
                });
              });
            }, function(err) {
              ok(true, 'expected error');
              checkDone();
            }, function () {
              ok(false, 'should have rolled back');
            });

            db.transaction(function(tx) {
              tx.executeSql('INSERT INTO test VALUES ("bar")', [], function () {
                tx.executeSql('SELECT * FROM test', [], function (tx, res) {
                  equal(res.rows.length, 1, 'only one row');
                  equal(res.rows.item(0).name, 'bar');

                  tx.executeSql('SELECT * FROM bogustable'); // force rollback
                });
              });
            }, function(err) {
              ok(true, 'expected error');
              checkDone();
            }, function () {
              ok(false, 'should have rolled back');
            });
          });

        });

        test(suiteName + ' test undefined function', function () {
          stop();

          var db = openDatabase("Database-Undefined", "1.0", "Demo", DEFAULT_SIZE);

          try {
            db.transaction();
            ok(false, 'expected a synchronous error');
          } catch (err) {
            ok(!!err, 'got error like we expected');
          }

          // verify we can still continue
          db.transaction(function (tx) {
            tx.executeSql('SELECT 1 FROM sqlite_master', [], function (tx, res) {
              start();
              equal(res.rows.item(0)['1'], 1);
            });
          });
        });

        test(suiteName + ' test simultaneous transactions, different dbs', function () {
          stop();

          var dbName = "Database-Simultaneous-Tx-Diff-DBs";

          var db = openDatabase(dbName, "1.0", "Demo", DEFAULT_SIZE);

          var numDone = 0;
          function checkDone() {
            if (++numDone == 2) {
              start();
            }
          }

          db.transaction(function(tx) {
            tx.executeSql('DROP TABLE IF EXISTS test', [], function () {
              tx.executeSql('CREATE TABLE test (name);');

            });
          }, function(err) { ok(false, err.message) }, function() {
            var db1 = openDatabase(dbName, "1.0", "Demo", DEFAULT_SIZE);
            db1.transaction(function(tx) {
              tx.executeSql('INSERT INTO test VALUES ("foo")', [], function () {
                tx.executeSql('SELECT * FROM test', [], function (tx, res) {
                  equal(res.rows.length, 1, 'only one row');
                  equal(res.rows.item(0).name, 'foo');

                  tx.executeSql('SELECT * FROM bogustable'); // force rollback
                });
              });
            }, function(err) {
              ok(true, 'expected error');
              checkDone();
            }, function () {
              ok(false, 'should have rolled back');
            });

            var db2 = openDatabase(dbName, "1.0", "Demo", DEFAULT_SIZE);

            db2.transaction(function(tx) {
              tx.executeSql('INSERT INTO test VALUES ("bar")', [], function () {
                tx.executeSql('SELECT * FROM test', [], function (tx, res) {
                  equal(res.rows.length, 1, 'only one row');
                  equal(res.rows.item(0).name, 'bar');

                  tx.executeSql('SELECT * FROM bogustable'); // force rollback
                });
              });
            }, function(err) {
              ok(true, 'expected error');
              checkDone();
            }, function () {
              ok(false, 'should have rolled back');
            });
          });

        });

        if (!/MSIE/.test(navigator.userAgent)) test(suiteName + ' stores unicode correctly', function () {
          stop();

          var dbName = "Database-Unicode";
          var db = openDatabase(dbName, "1.0", "Demo", DEFAULT_SIZE);

          db.transaction(function (tx) {
            tx.executeSql('DROP TABLE IF EXISTS test', [], function () {
              tx.executeSql('CREATE TABLE test (name, id)', [], function() {
                tx.executeSql('INSERT INTO test VALUES (?, "id1")', ['\u0000foo'], function () {
                  tx.executeSql('SELECT hex(name) AS `hex` FROM test', [], function (tx, res) {
                    // select hex() because even the native database doesn't
                    // give the full string. it's a bug in WebKit apparently
                    var hex = res.rows.item(0).hex;

                    // varies between Chrome-like (UTF-8)
                    // and Safari-like (UTF-16)
                    var expected = [
                      '000066006F006F00',
                      '00666F6F'
                    ];
                    ok(expected.indexOf(hex) !== -1, 'hex matches: ' +
                        JSON.stringify(hex) + ' should be in ' +
                        JSON.stringify(expected));

                    // ensure this matches our expectation of that database's
                    // default encoding
                    tx.executeSql('SELECT hex("foob") AS `hex` FROM sqlite_master', [], function (tx, res) {
                      var otherHex = res.rows.item(0).hex;
                      equal(hex.length, otherHex.length,
                          'expect same length, i.e. same global db encoding');

                      checkCorrectOrdering(tx);
                    });
                  })
                });
              });
            });
          }, function(err) {
            ok(false, 'unexpected error: ' + err.message);
          }, function () {
          });
        });

        function checkCorrectOrdering(tx) {
          var least = "54key3\u0000\u0000";
          var most = "54key3\u00006\u0000\u0000";
          var key1 = "54key3\u00004bar\u000031\u0000\u0000";
          var key2 = "54key3\u00004foo\u000031\u0000\u0000";

          tx.executeSql('INSERT INTO test VALUES (?, "id2")', [key1], function () {
            tx.executeSql('INSERT INTO test VALUES (?, "id3")', [key2], function () {
              var sql = 'SELECT id FROM test WHERE name > ? AND name < ? ORDER BY name';
              tx.executeSql(sql, [least, most], function (tx, res) {
                start();
                equal(res.rows.length, 2, 'should get two results');
                equal(res.rows.item(0).id, 'id2', 'correct ordering');
                equal(res.rows.item(1).id, 'id3', 'correct ordering');
              });
            });
          });
        }

        test(suiteName + ' returns unicode correctly', function () {
          stop();

          var dbName = "Database-Unicode";
          var db = openDatabase(dbName, "1.0", "Demo", DEFAULT_SIZE);

          db.transaction(function (tx) {
            tx.executeSql('DROP TABLE IF EXISTS test', [], function () {
              tx.executeSql('CREATE TABLE test (name, id)', [], function() {
                tx.executeSql('INSERT INTO test VALUES (?, "id1")', ['\u0000foo'], function () {
                  tx.executeSql('SELECT name FROM test', [], function (tx, res) {
                    var name = res.rows.item(0).name;

                    var expected = [
                      '\u0000foo'
                    ];

                    // There is a bug in WebKit and Chromium where strings are created
                    // using methods that rely on '\0' for termination instead of
                    // the specified byte length.
                    //
                    // https://bugs.webkit.org/show_bug.cgi?id=137637
                    //
                    // For now we expect this test to fail there, but when it is fixed
                    // we would like to know, so the test is coded to fail if it starts
                    // working there.
                    if(isWebSql) {
                        ok(expected.indexOf(name) === -1, 'field value: ' +
                            JSON.stringify(name) + ' should not be in this until a bug is fixed ' +
                            JSON.stringify(expected));

                        equal(name.length, 0, 'length of field === 0'); 
                        start();
                        return;
                    }

                    // correct result:
                    ok(expected.indexOf(name) !== -1, 'field value: ' +
                        JSON.stringify(name) + ' should be in ' +
                        JSON.stringify(expected));

                    equal(name.length, 4, 'length of field === 4');
                    start();
                  })
                });
              });
            });
          }, function(err) {
            ok(false, 'unexpected error: ' + err.message);
          }, function () {
          });
        });

        // XXX Brody NOTE: same issue is now reproduced in a string test.
        //           TODO: combine with other test
        // BUG #147 iOS version of plugin BROKEN:
        if (isWebSql || /Android/.test(navigator.userAgent)) test(suiteName +
            ' handles unicode line separator correctly', function () {

          var dbName = "Unicode-line-separator.db";
          var db = openDatabase(dbName, "1.0", "Demo", DEFAULT_SIZE);

          stop(2);

          db.transaction(function (tx) {
            tx.executeSql('DROP TABLE IF EXISTS test', [], function () {
              tx.executeSql('CREATE TABLE test (name, id)', [], function() {
                tx.executeSql('INSERT INTO test VALUES (?, "id1")', ['hello\u2028world'], function () {
                  tx.executeSql('SELECT name FROM test', [], function (tx, res) {
                    var name = res.rows.item(0).name;

                    var expected = [
                      'hello\u2028world'
                    ];

                    ok(expected.indexOf(name) !== -1, 'field value: ' +
                       JSON.stringify(name) + ' should be in ' +
                       JSON.stringify(expected));

                    equal(name.length, 11, 'length of field should be 15');
                    start();
                  })
                });
              });
            });
          }, function(err) {
            ok(false, 'unexpected error: ' + err.message);
            start(2);
          }, function () {
            ok(true, 'transaction ok');
            start();
          });
        });

        test(suiteName + "syntax error", function() {
          var db = openDatabase("Syntax-error-test.db", "1.0", "Demo", DEFAULT_SIZE);
          ok(!!db, "db object");

          stop(2);
          db.transaction(function(tx) {
            tx.executeSql('DROP TABLE IF EXISTS test_table');
            tx.executeSql('CREATE TABLE IF NOT EXISTS test_table (data unique)');

            // This insertion has a sql syntax error
            tx.executeSql("insert into test_table (data) VALUES ", [123], function(tx) {
              ok(false, "unexpected success");
              start();
              throw new Error('abort tx');
            }, function(tx, error) {
              ok(!!error, "valid error object");

              // XXX NOT WORKING for Android or WP(8) version of plugin:
              if (isWebSql || (!/Android/.test(navigator.userAgent) && !/MSIE/.test(navigator.userAgent)))
                ok(!!error['code'], "valid error.code exists");

              ok(error.hasOwnProperty('message'), "error.message exists");
              // XXX NOT WORKING for Android or WP(8) version of plugin:
              if (isWebSql || (!/Android/.test(navigator.userAgent) && !/MSIE/.test(navigator.userAgent)))
                strictEqual(error.code, 5, "error.code === SQLException.SYNTAX_ERR (5)");
              //equal(error.message, "Request failed: insert into test_table (data) VALUES ,123", "error.message");
              start();

              // We want this error to fail the entire transaction
              return true;
            });
          }, function (error) {
            ok(!!error, "valid error object");
            ok(error.hasOwnProperty('message'), "error.message exists");
            start();
          });
        });

        test(suiteName + "constraint violation", function() {
          var db = openDatabase("Constraint-violation-test.db", "1.0", "Demo", DEFAULT_SIZE);
          ok(!!db, "db object");

          stop(2);
          db.transaction(function(tx) {
            tx.executeSql('DROP TABLE IF EXISTS test_table');
            tx.executeSql('CREATE TABLE IF NOT EXISTS test_table (data unique)');

            tx.executeSql("insert into test_table (data) VALUES (?)", [123], null, function(tx, error) {
              ok(false, error.message);
            });

            // This insertion will violate the unique constraint
            tx.executeSql("insert into test_table (data) VALUES (?)", [123], function(tx) {
              ok(false, "unexpected success");
              ok(!!res['rowsAffected'] || !(res.rowsAffected >= 1), "should not have positive rowsAffected");
              start();
              throw new Error('abort tx');
            }, function(tx, error) {
              ok(!!error, "valid error object");

              // XXX NOT WORKING for Android or WP(8) version of plugin:
              if (isWebSql || (!/Android/.test(navigator.userAgent) && !/MSIE/.test(navigator.userAgent)))
                ok(!!error['code'], "valid error.code exists");

              ok(error.hasOwnProperty('message'), "error.message exists");
              //strictEqual(error.code, 6, "error.code === SQLException.CONSTRAINT_ERR (6)");
              //equal(error.message, "Request failed: insert into test_table (data) VALUES (?),123", "error.message");
              start();

              // We want this error to fail the entire transaction
              return true;
            });
          }, function(error) {
            ok(!!error, "valid error object");
            ok(error.hasOwnProperty('message'), "error.message exists");
            start();
          });
        });

        test(suiteName + ' can open two databases at the same time', function () {
          // create databases and tables
          var db1 = openDatabase("DB1", "1.0", "Demo", DEFAULT_SIZE);
          db1.transaction(function (tx1) {
            tx1.executeSql('CREATE TABLE IF NOT EXISTS test1 (x int)');
          });
          

          var db2 = openDatabase("DB2", "1.0", "Demo", DEFAULT_SIZE);
          db2.transaction(function (tx2) {
            tx2.executeSql('CREATE TABLE IF NOT EXISTS test2 (x int)');
          });

          // two databases that perform two queries and one commit each, then repeat
          stop(12);

          // create overlapping transactions
          db1.transaction(function (tx1) {
            db2.transaction(function (tx2) {

              tx2.executeSql('INSERT INTO test2 VALUES (2)', [], function (tx, result) {
                ok(true, 'inserted into second database');
                start(1);
              });
              tx2.executeSql('SELECT * from test2', [], function (tx, result) {
                equal(result.rows.item(0).x, 2, 'selected from second database');
                start(1);
              });
            }, function (error) {
              ok(false, 'transaction 2 failed ' + error);
              start(1);
            }, function () {
              ok(true, 'transaction 2 committed');
              start(1);
            });

            tx1.executeSql('INSERT INTO test1 VALUES (1)', [], function (tx, result) {
              ok(true, 'inserted into first database');
              start(1);
            });

            tx1.executeSql('SELECT * from test1', [], function (tx, result) {
              equal(result.rows.item(0).x, 1, 'selected from first database');
              start(1);
            });
          }, function (error) {
            ok(false, 'transaction 1 failed ' + error);
            start(1);
          }, function () {
            ok(true, 'transaction 1 committed');
            start(1);
          });

          // now that the databases are truly open, do it again!
          db1.transaction(function (tx1) {
            db2.transaction(function (tx2) {

              tx2.executeSql('INSERT INTO test2 VALUES (2)', [], function (tx, result) {
                ok(true, 'inserted into second database');
                start(1);
              });
              tx2.executeSql('SELECT * from test2', [], function (tx, result) {
                equal(result.rows.item(0).x, 2, 'selected from second database');
                start(1);
              });
            }, function (error) {
              ok(false, 'transaction 2 failed ' + error);
              start(1);
            }, function () {
              ok(true, 'transaction 2 committed');
              start(1);
            });

            tx1.executeSql('INSERT INTO test1 VALUES (1)', [], function (tx, result) {
              ok(true, 'inserted into first database');
              start(1);
            });

            tx1.executeSql('SELECT * from test1', [], function (tx, result) {
              equal(result.rows.item(0).x, 1, 'selected from first database');
              start(1);
            });
          }, function (error) {
            ok(false, 'transaction 1 failed ' + error);
            start(1);
          }, function () {
            ok(true, 'transaction 1 committed');
            start(1);
          });
        });

        test(suiteName + 'Multiple updates with key', function () {
          var db = openDatabase("MultipleUpdatesWithKey", "1.0",
"Demo", DEFAULT_SIZE);

          stop();

          db.transaction(function (tx) {
            tx.executeSql('DROP TABLE IF EXISTS Task');
            tx.executeSql('CREATE TABLE IF NOT EXISTS Task (id primary key, subject)');
            tx.executeSql('INSERT INTO Task VALUES (?,?)', ['928238b3-a227-418f-aa15-12bb1943c1f2', 'test1']);
            tx.executeSql('INSERT INTO Task VALUES (?,?)', ['511e3fb7-5aed-4c1a-b1b7-96bf9c5012e2', 'test2']);

            tx.executeSql('UPDATE Task SET subject="Send reminder", id="928238b3-a227-418f-aa15-12bb1943c1f2" WHERE id = "928238b3-a227-418f-aa15-12bb1943c1f2"', [], function(tx, res) {
              equal(res.rowsAffected, 1);
            }, function (error) {
              ok(false, '1st update failed ' + error);
            });

            tx.executeSql('UPDATE Task SET subject="Task", id="511e3fb7-5aed-4c1a-b1b7-96bf9c5012e2" WHERE id = "511e3fb7-5aed-4c1a-b1b7-96bf9c5012e2"', [], function(tx, res) {
              equal(res.rowsAffected, 1);
            }, function (error) {
              ok(false, '2nd update failed ' + error);
            });
          }, function (error) {
            ok(false, 'transaction failed ' + error);
            start(1);
          }, function () {
            ok(true, 'transaction committed ok');
            start(1);
          });
        });

        if (!isWebSql) test(suiteName + "DB String result test", function() {
          var db = openDatabase("String-test.db", "1.0", "Demo", DEFAULT_SIZE);

          var expected = [ 'FIRST', 'SECOND' ];
          var i=0;

          ok(!!db, "db object");

          stop(2);

          var okcb = function(res) {
            if (i > 1) {
              ok(false, "unexpected result: " + JSON.stringify(res));
              console.log("discarding unexpected result: " + JSON.stringify(res))
              return;
            }

            ok(!!res, "valid object");

            // do not count res if undefined:
            if (!!res) { // will freeze the test if res is undefined:
              console.log("res.rows.item(0).uppertext: " + res.rows.item(0).uppertext);
              equal(res.rows.item(0).uppertext, expected[i], "Check result " + i);
              i++;
              start(1);
            }
          };

          db.executeSql("select upper('first') as uppertext", [], okcb);
          db.executeSql("select upper('second') as uppertext", [], okcb);
        });

        if (!isWebSql) test(suiteName + "PRAGMAs & multiple databases", function() {
          var db = openDatabase("DB1", "1.0", "Demo", DEFAULT_SIZE);

          var db2 = openDatabase("DB2", "1.0", "Demo", DEFAULT_SIZE);

          db.transaction(function(tx) {
            tx.executeSql('DROP TABLE IF EXISTS test_table');
            tx.executeSql('CREATE TABLE IF NOT EXISTS test_table (id integer primary key, data text, data_num integer)', [], function() {
              console.log("test_table created");
            });

            stop();
            db.executeSql("pragma table_info (test_table);", [], function(res) {
              start();
              console.log("PRAGMA res: " + JSON.stringify(res));
              equal(res.rows.item(2).name, "data_num", "DB1 table number field name");
            });
          });

          stop(2);
          db2.transaction(function(tx) {
            tx.executeSql('DROP TABLE IF EXISTS tt2');
            tx.executeSql('CREATE TABLE IF NOT EXISTS tt2 (id2 integer primary key, data2 text, data_num2 integer)', [], function() {
              console.log("tt2 created");
            });

            db.executeSql("pragma table_info (test_table);", [], function(res) {
              start();
              console.log("PRAGMA (db) res: " + JSON.stringify(res));
              equal(res.rows.item(0).name, "id", "DB1 table key field name");
              equal(res.rows.item(1).name, "data", "DB1 table text field name");
              equal(res.rows.item(2).name, "data_num", "DB1 table number field name");
            });

            db2.executeSql("pragma table_info (tt2);", [], function(res) {
              start();
              console.log("PRAGMA (tt2) res: " + JSON.stringify(res));
              equal(res.rows.item(0).name, "id2", "DB2 table key field name");
              equal(res.rows.item(1).name, "data2", "DB2 table text field name");
              equal(res.rows.item(2).name, "data_num2", "DB2 table number field name");
            });
          });
        });

        if (!isWebSql) test(suiteName + ' test sqlitePlugin.deleteDatabase()', function () {

          stop();
          var db = openDatabase("DB-Deletable", "1.0", "Demo", DEFAULT_SIZE);

          function createAndInsertStuff() {

            db.transaction(function(tx) {
              tx.executeSql('DROP TABLE IF EXISTS test');
              tx.executeSql('CREATE TABLE IF NOT EXISTS test (name)', [], function () {
                tx.executeSql('INSERT INTO test VALUES (?)', ['foo']);
              });
            }, function (e) { ok(false, 'error: ' + e); }, function () {
              // check that we can read it
              db.transaction(function(tx) {
                tx.executeSql('SELECT * FROM test', [], function (tx, res) {
                  equal(res.rows.item(0).name, 'foo');
                });
              }, function (e) { ok(false, 'error: ' + e); }, function () {
                deleteAndConfirmDeleted();
              });
            });
          }

          function deleteAndConfirmDeleted() {

            window.sqlitePlugin.deleteDatabase("DB-Deletable", function () {

              // check that the data's gone
              db.transaction(function (tx) {
                tx.executeSql('SELECT name FROM test', []);
              }, function (e) {
                ok(true, 'got an expected transaction error');
                testDeleteError();
              }, function () {
                ok(false, 'expected a transaction error');
              });
            }, function (e) {
              ok(false, 'error: ' + e);
            });
          }

          function testDeleteError() {
            // should throw an error if the db doesn't exist
            window.sqlitePlugin.deleteDatabase("Foo-Doesnt-Exist", function () {
              ok(false, 'expected error');
            }, function (err) {
              start();
              ok(!!err, 'got error like we expected');
            });
          }

          createAndInsertStuff();
        });

        if (!isWebSql) test(suiteName + ' database.open calls its success callback', function () {

          // asynch test coming up
          stop(1);

          var dbName = "Database-Open-callback";
          openDatabase(dbName, "1.0", "Demo", DEFAULT_SIZE, function (db) {
            ok(true, 'expected close success callback to be called after database is closed');
            start(1);
          }, function (error) {
            ok(false, 'expected close error callback not to be called after database is closed');
            start(1);
          });
        });

        if (!isWebSql) test(suiteName + ' database.close calls its success callback', function () {

          // asynch test coming up
          stop(1);

          var dbName = "Database-Close-callback";
          var db = openDatabase(dbName, "1.0", "Demo", DEFAULT_SIZE);

          // close database - need to run tests directly in callbacks as nothing is guarenteed to be queued after a close
          db.close(function () {
            ok(true, 'expected close success callback to be called after database is closed');
            start(1);
          }, function (error) {
            ok(false, 'expected close error callback not to be called after database is closed');
            start(1);
          });
        });

        if (!isWebSql) test (suiteName + ' database.close fails in transaction', function () {
          stop(2);

          var dbName = "Database-Close-fail";
          var db = openDatabase({name: dbName, location: 1});

          db.readTransaction(function(tx) {
            tx.executeSql('SELECT 1', [], function(tx, results) {
              // close database - need to run tests directly in callbacks as nothing is guarenteed to be queued after a close
              db.close(function () {
                ok(false, 'expect close to fail during transaction');
                start(1);
              }, function (error) {
                ok(true, 'expect close to fail during transaction');
                start(1);
              });
              start(1);
            }, function(error) {
              ok(false, error);
              start(2);
            });
          }, function(error) {
            ok(false, error);
            start(2);
          });
        });

        // XXX TODO same db name, different location [BROKEN]

        if (!isWebSql) test(suiteName + ' open same database twice [same location] works', function () {

          stop(2);

          var dbName = 'open-twice';

          var db1 = openDatabase({name: dbName, location: 2}, function () {
            var db2 = openDatabase({name: dbName, location: 2}, function () {
              db1.readTransaction(function(tx1) {
                tx1.executeSql('SELECT 1', [], function(tx1d, results) {
                  ok(true, 'db1 transaction working');
                  start(1);
                }, function(error) {
                  ok(false, error);
                });
              }, function(error) {
                ok(false, error);
              });
              db2.readTransaction(function(tx2) {
                tx2.executeSql('SELECT 1', [], function(tx2d, results) {
                  ok(true, 'db2 transaction working');
                  start(1);
                }, function(error) {
                  ok(false, error);
                });
              }, function(error) {
                ok(false, error);
              });
            }, function (error) {
              ok(false, error);
            });
          }, function (error) {
            ok(false, error);
          });
        });

        if (!isWebSql) test(suiteName + ' close then re-open allows subsequent queries to run', function () {

          // asynch test coming up
          stop(1);
        
          var dbName = "Database-Close-and-Reopen";
          openDatabase(dbName, "1.0", "Demo", DEFAULT_SIZE, function (db) {
            db.close(function () {
              openDatabase(dbName, "1.0", "Demo", DEFAULT_SIZE, function (db) {
                db.close(function () {
                  openDatabase(dbName, "1.0", "Demo", DEFAULT_SIZE, function (db) {
                    db.readTransaction(function (tx) {
                      tx.executeSql('SELECT 1', [], function (tx, results) {
                        ok(true, 'database re-opened succesfully');
                        start(1);
                      }, function (error) {
                        ok(false, error.message);
                        start(1);
                      });
                    }, function (error) {
                      ok(false, error.message);
                      start(1);
                    }, function(tx) {
                      // close on transaction success not while executing
                      // or commit will fail
                      db.close(); 
                    });
                  }, function (error) {
                    ok(false, error.message);
                    start(1);
                  });
                }, function (error) {
                  ok(false, error.message);
                  start(1);
                });
              }, function (error) {
                ok(false, error.message);
                start(1);
              });
            }, function (error) {
              ok(false, error.message);
              start(1);
            });
          }, function (error) {
            ok(false, error.message);
            start(1);
          });
        });

        if (!isWebSql) test(suiteName + ' delete then re-open allows subsequent queries to run', function () {

          // asynch test coming up
          stop(1);

          var dbName = "Database-delete-and-Reopen";
          var dbLocation = 2;
          var db = openDatabase({name: dbName, location: dbLocation}, function () {
            // success CB
            window.sqlitePlugin.deleteDatabase({name: dbName, location: dbLocation}, function () {
              db = openDatabase({name: dbName, location: dbLocation}, function () {
                db.readTransaction(function (tx) {
                  tx.executeSql('SELECT 1', [], function (tx, results) {
                    ok(true, 'database re-opened succesfully');
                    start(1);
                  }, function (error) {
                    ok(false, error);
                    start(1);
                  }, function (error) {
                    ok(false, error);
                    start(1);
                  });
                }, function (error) {
                  ok(false, error);
                  start(1);
                });
              }, function (error) {
                ok(false, error);
                start(1);
              });
            }, function (error) {
              ok(false, error);
              start(1);
            });
          }, function (error) {
            ok(false, error);
            start(1);
          });
        });

        if (!isWebSql) test(suiteName + ' close, then delete then re-open allows subsequent queries to run', function () {

          // asynch test coming up
          stop(1);

          var dbName = "Database-Close-delete-Reopen";
          var db = openDatabase(dbName, "1.0", "Demo", DEFAULT_SIZE);
          db.close(function () {
            window.sqlitePlugin.deleteDatabase(dbName, function () {
              db = openDatabase(dbName, "1.0", "Demo", DEFAULT_SIZE, function () {
                db.readTransaction(function (tx) {
                  tx.executeSql('SELECT 1', [], function (tx, results) {
                    ok(true, 'database re-opened succesfully');
                    start(1);
                  }, function (e) {
                    ok(false, 'error: ' + e);
                    start(1);
                  });
                }, function (e) {
                  ok(false, 'error: ' + e);
                  start(1);
                });
              }, function (e) {
                ok(false, 'error: ' + e);
                start(1);
              });
            }, function (e) {
              ok(false, 'error: ' + e);
              start(1);
            });
          }, function (e) {
            ok(false, 'error: ' + e);
            start(1);
          });
        });

        if (!isWebSql) test(suiteName + ' repeatedly open and delete database succeeds', function () {

          // asynch test coming up
          stop(5);

          var dbName = "repeatedly-open-and-delete";

          var db = openDatabase(dbName, "1.0", "Demo", DEFAULT_SIZE);
          window.sqlitePlugin.deleteDatabase(dbName, function () {

            db = openDatabase(dbName, "1.0", "Demo", DEFAULT_SIZE);
            window.sqlitePlugin.deleteDatabase(dbName, function () {

              db = openDatabase(dbName, "1.0", "Demo", DEFAULT_SIZE);
              window.sqlitePlugin.deleteDatabase(dbName, function () {

                db = openDatabase(dbName, "1.0", "Demo", DEFAULT_SIZE);
                window.sqlitePlugin.deleteDatabase(dbName, function () {

                  db = openDatabase(dbName, "1.0", "Demo", DEFAULT_SIZE);
                  window.sqlitePlugin.deleteDatabase(dbName, function () {
                    ok(true, 'success 5/5');

                    start(1);
                  }, function (error) {
                    ok(false, 'expected delete 5/5 error callback not to be called for an open database' + error);
                    start(1);
                  });

                  start(1);
                }, function (error) {
                  ok(false, 'expected delete 4/5 error callback not to be called for an open database' + error);
                  start(1);
                });

                start(1);
              }, function (error) {
                ok(false, 'expected delete 3/5 error callback not to be called for an open database' + error);
                start(1);
              });

              start(1);
            }, function (error) {
              ok(false, 'expected delete 2/5 error callback not to be called for an open database' + error);
              start(1);
            });

            start(1);
          }, function (error) {
            ok(false, 'expected delete 1/5 error callback not to be called for an open database' + error);
            start(5);
          });
        });

      }
    })();
    </script>

  </head>
  <body>
    <div id="qunit"></div>
  </body>
</html><|MERGE_RESOLUTION|>--- conflicted
+++ resolved
@@ -764,15 +764,12 @@
         // a non-standard parameter type. Blob becomes an empty dictionary on iOS, for example,
         // and so this verifies the type is converted to a string and continues. Web SQL does
         // the same but on the JavaScript side and converts to a string like `[object Blob]`.
-<<<<<<< HEAD
-        if (typeof ArrayBuffer !== "undefined") test(suiteName + "unsupported parameter type as string", function() {
+        test(suiteName + "INSERT Blob from ArrayBuffer (non-standard parameter type)", function() {
           // XXX TODO: investigate why this does not work for WP(8):
           if (/MSIE/.test(navigator.userAgent)) {
               ok(true, "SKIP for WP(8)");
               return;
           }
-=======
-        test(suiteName + "INSERT Blob from ArrayBuffer (non-standard parameter type)", function() {
 
           ok(typeof ArrayBuffer !== "undefined", "ArrayBuffer type exists");
 
@@ -780,7 +777,6 @@
           // TODO: consider trying this for multiple non-standard parameter types instead
           if (typeof ArrayBuffer === "undefined") return;
 
->>>>>>> 364ce55c
           var db = openDatabase("Blob-test.db", "1.0", "Demo", DEFAULT_SIZE);
           ok(!!db, "db object");
           stop(1);
