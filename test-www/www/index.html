<!DOCTYPE HTML>
<html>
  <head>
    <meta name="viewport" content="width=320, user-scalable=no" />
    <meta http-equiv="Content-type" content="text/html; charset=utf-8">

    <title>SQLitePlugin test</title>

    <link rel="stylesheet" href="qunit-1.5.0.css" />

    <script type="text/javascript" charset="utf-8" src="cordova.js"></script>
    <script type="text/javascript" charset="utf-8" src="qunit-1.5.0.js"></script>

    <!-- NOT required for Cordova 3.0(+): -->
    <script type="text/javascript" charset="utf-8" src="SQLitePlugin.js"></script>

    <script type="text/javascript">
    (function () {
      'use strict';

      var DEFAULT_SIZE = 5000000; // max to avoid popup in safari/ios

      document.addEventListener("deviceready", doAllTests, false);

      function doAllTests() {
        QUnit.config.testTimeout = 25000; // 25 sec.
<<<<<<< HEAD
        doTest(false, 'Plugin: ', window.sqlitePlugin.openDatabase);
        if (!/MSIE/.test(navigator.userAgent))
          doTest(true, 'HTML5: ', window.openDatabase);
=======
        doSqlTests(false, 'Plugin: ', window.sqlitePlugin.openDatabase);
        doPluginTests();
        doSqlTests(true, 'HTML5: ', window.openDatabase);
>>>>>>> 69c73ef7
      }

      function doSqlTests(isWebSql, suiteName, openDatabase) {

        test(suiteName + "US-ASCII String manipulation test", function() {

          var db = openDatabase("ASCII-string-test.db", "1.0", "Demo", DEFAULT_SIZE);

          ok(!!db, 'valid db object');

          stop(2);

          db.transaction(function(tx) {

            start(1);
            ok(!!tx, 'valid tx object');

            tx.executeSql("select upper('Some US-ASCII text') as uppertext", [], function(tx, res) {
              start(1);

              console.log("res.rows.item(0).uppertext: " + res.rows.item(0).uppertext);

              equal(res.rows.item(0).uppertext, "SOME US-ASCII TEXT", "select upper('Some US-ASCII text')");
            });
          });
        });

<<<<<<< HEAD
        // XXX BUG #202: UNICODE characters not working with WP(8)
        if (!/MSIE/.test(navigator.userAgent)) test(suiteName +
            ' UNICODE encoding test', function () {

=======
        // Only test ICU-UNICODE with Android 5.0(+):
        if (/Android [5-9]/.test(navigator.userAgent)) test(suiteName +
            "ICU-UNICODE string manipulation test", function() {

          var db = openDatabase("UNICODE-string-test.db", "1.0", "Demo", DEFAULT_SIZE);

          ok(!!db, 'valid db object');

          stop(2);

          db.transaction(function(tx) {

            start(1);
            ok(!!tx, 'valid tx object');

            tx.executeSql("select UPPER('Какой-то кириллический текст') as uppertext", [], function (tx, res) {
              start(1);

              console.log("res.rows.item(0).uppertext: " + res.rows.item(0).uppertext);

              equal(res.rows.item(0).uppertext, "КАКОЙ-ТО КИРИЛЛИЧЕСКИЙ ТЕКСТ", "Try select UPPER('Какой-то кириллический текст') ['Some Cyrillic text']");
            });
          });
        });

        test(suiteName + ' UNICODE string encoding test', function () {
>>>>>>> 69c73ef7
          stop();

          var dbName = "Unicode-hex-test";
          var db = openDatabase(dbName, "1.0", "Demo", DEFAULT_SIZE);

          db.transaction(function (tx) {
            tx.executeSql('SELECT hex(?) AS hexvalue', ['\u0000foo'], function (tx, res) {
              console.log(suiteName + "res.rows.item(0).hexvalue: " + res.rows.item(0).hexvalue);

              var hex1 = res.rows.item(0).hexvalue;

              // varies between Chrome-like (UTF-8)
              // and Safari-like (UTF-16)
              var expected = [
                '000066006F006F00',
                '00666F6F'
              ];

              ok(expected.indexOf(hex1) !== -1, 'hex matches: ' +
                  JSON.stringify(hex1) + ' should be in ' +
                  JSON.stringify(expected));

                // ensure this matches our expectation of that database's
                // default encoding
                tx.executeSql('SELECT hex("foob") AS hexvalue', [], function (tx, res) {
                  console.log(suiteName + "res.rows.item(0).hexvalue: " + res.rows.item(0).hexvalue);

                  var hex2 = res.rows.item(0).hexvalue;

                  equal(hex1.length, hex2.length,
                      'expect same length, i.e. same global db encoding');

                  start();
              });
            });
          }, function(err) {
            ok(false, 'unexpected error: ' + err.message);
          }, function () {
          });
        });

        test(suiteName + "CR-LF String test", function() {
          var db = openDatabase("CR-LF-String-test.db", "1.0", "Demo", DEFAULT_SIZE);
          ok(!!db, "db object");
          stop();

          db.transaction(function(tx) {
            ok(!!tx, "tx object");
            tx.executeSql("select upper('cr\r\nlf') as uppertext", [], function(tx, res) {
              ok(res.rows.item(0).uppertext !== "CR\nLF", "CR-LF should not be converted to \\n");
              equal(res.rows.item(0).uppertext, "CR\r\nLF", "CRLF ok");
              tx.executeSql("select upper('Carriage\rReturn') as uppertext", [], function(tx, res) {
                equal(res.rows.item(0).uppertext, "CARRIAGE\rRETURN", "CR ok");
                tx.executeSql("select upper('New\nLine') as uppertext", [], function(tx, res) {
                  equal(res.rows.item(0).uppertext, "NEW\nLINE", "newline ok");
                  start();
                });
              });
            });
          });
        });

        // XXX BUG #202: UNICODE characters not working with WP(8)
        if (!/MSIE/.test(navigator.userAgent)) test(suiteName +
            "UNICODE line separator string to hex", function() {

          // NOTE: this test verifies that the UNICODE line separator (\u2028)
          // is seen by the sqlite implementation OK:
          var db = openDatabase("UNICODE-line-separator-string-1.db", "1.0", "Demo", DEFAULT_SIZE);

          ok(!!db, "db object");

          stop(2);

          db.transaction(function(tx) {

            start(1);
            ok(!!tx, "tx object");

            var text = 'Abcd\u20281234';
            tx.executeSql("select hex(?) as hexvalue", [text], function (tx, res) {
              start(1);
              var hexvalue = res.rows.item(0).hexvalue;

              // varies between Chrome-like (UTF-8)
              // and Safari-like (UTF-16)
              var expected = [
                '41626364E280A831323334',
                '410062006300640028203100320033003400'
              ];

              ok(expected.indexOf(hexvalue) !== -1, 'hex matches: ' +
                  JSON.stringify(hexvalue) + ' should be in ' +
                  JSON.stringify(expected));
            });
          });
        });

        // XXX BUG #147 iOS version of plugin BROKEN (no callback received):
        if (isWebSql || /Android/.test(navigator.userAgent)) test(suiteName +
            ' handles unicode line separator correctly', function () {

          // NOTE: since the above test shows the UNICODE line separator (\u2028)
          // is seen by the sqlite implementation OK, it is now concluded that
          // the failure is caused by the Objective-C JSON result encoding.
          var db = openDatabase("UNICODE-line-separator-string-2.db", "1.0", "Demo", DEFAULT_SIZE);

          ok(!!db, "db object");

          stop(2);

          db.transaction(function(tx) {

            start(1);
            ok(!!tx, "tx object");

            var text = 'Abcd\u20281234';
            tx.executeSql("select lower(?) as lowertext", [text], function (tx, res) {
              start(1);
              ok(!!res, "res object");
              equal(res.rows.item(0).lowertext, "abcd\u20281234", "lower case string test with UNICODE line separator");
            });
          });
        });

        test(suiteName + ' open same db twice with string test', function () {
          var dbName = 'open-same-db-twice-string-test.db';

          var db1 = openDatabase(dbName, "1.0", "Demo", DEFAULT_SIZE);
          var db2 = openDatabase(dbName, "1.0", "Demo", DEFAULT_SIZE);

          ok(!!db1, 'valid db1 database handle object');
          ok(!!db2, 'valid db2 database handle object');

          stop(2);

          db1.readTransaction(function(tx) {
            ok(!!tx, 'valid db1 tx object');
            tx.executeSql("select upper('first') as uppertext", [], function(tx, result) {
              ok(!!result, 'valid db1 read tx result object');
              equal(result.rows.item(0).uppertext, 'FIRST', 'check db1 read tx result');
              start(1);
            }, function(error) {
              ok(false, error);
            });
          }, function(error) {
            ok(false, error);
          });
          db2.readTransaction(function(tx) {
            ok(!!tx, 'valid db2 tx object');
            tx.executeSql("select upper('second') as uppertext", [], function(tx, result) {
              ok(!!result, 'valid db2 read tx result object');
              equal(result.rows.item(0).uppertext, 'SECOND', 'check db2 read tx result');
              start(1);
            }, function(error) {
              ok(false, error);
            });
          }, function(error) {
            ok(false, error);
          });
        });

        test(suiteName + "db transaction test", function() {
          var db = openDatabase("db-trx-test.db", "1.0", "Demo", DEFAULT_SIZE);

          ok(!!db, "db object");

          stop(10);

          db.transaction(function(tx) {

            start(1);
            ok(!!tx, "tx object");

            tx.executeSql('DROP TABLE IF EXISTS test_table');
            tx.executeSql('CREATE TABLE IF NOT EXISTS test_table (id integer primary key, data text, data_num integer)');

            tx.executeSql("INSERT INTO test_table (data, data_num) VALUES (?,?)", ["test", 100], function(tx, res) {
              start(1);
              ok(!!tx, "tx object");
              ok(!!res, "res object");

              console.log("insertId: " + res.insertId + " -- probably 1");
              console.log("rowsAffected: " + res.rowsAffected + " -- should be 1");

              ok(!!res.insertId, "Valid res.insertId");
              equal(res.rowsAffected, 1, "res rows affected");

              db.transaction(function(tx) {
                start(1);
                ok(!!tx, "second tx object");

                tx.executeSql("SELECT count(id) as cnt from test_table;", [], function(tx, res) {
                  start(1);

                  console.log("res.rows.length: " + res.rows.length + " -- should be 1");
                  console.log("res.rows.item(0).cnt: " + res.rows.item(0).cnt + " -- should be 1");

                  equal(res.rows.length, 1, "res rows length");
                  equal(res.rows.item(0).cnt, 1, "select count");
                });

                tx.executeSql("SELECT data_num from test_table;", [], function(tx, res) {
                  start(1);

                  equal(res.rows.length, 1, "SELECT res rows length");
                  equal(res.rows.item(0).data_num, 100, "SELECT data_num");
                });

                tx.executeSql("UPDATE test_table SET data_num = ? WHERE data_num = 100", [101], function(tx, res) {
                  start(1);

                  console.log("UPDATE rowsAffected: " + res.rowsAffected + " -- should be 1");

                  equal(res.rowsAffected, 1, "UPDATE res rows affected"); /* issue #22 (Android) */
                });

                tx.executeSql("SELECT data_num from test_table;", [], function(tx, res) {
                  start(1);

                  equal(res.rows.length, 1, "SELECT res rows length");
                  equal(res.rows.item(0).data_num, 101, "SELECT data_num");
                });

                tx.executeSql("DELETE FROM test_table WHERE data LIKE 'tes%'", [], function(tx, res) {
                  start(1);

                  console.log("DELETE rowsAffected: " + res.rowsAffected + " -- should be 1");

                  equal(res.rowsAffected, 1, "DELETE res rows affected"); /* issue #22 (Android) */
                });

                tx.executeSql("SELECT data_num from test_table;", [], function(tx, res) {
                  start(1);

                  equal(res.rows.length, 0, "SELECT res rows length");
                });

              });

            }, function(e) {
              console.log("ERROR: " + e.message);
            });
          }, function(e) {
            console.log("ERROR: " + e.message);
          }, function() {
            console.log("tx success cb");
            ok(true, "tx success cb");
            start(1);
          });

        });

        test(suiteName + 'test rowsAffected', function () {
          var db = openDatabase("RowsAffected", "1.0", "Demo", DEFAULT_SIZE);

          stop();

          function test1(tx) {
            tx.executeSql('DROP TABLE IF EXISTS characters');
            tx.executeSql('CREATE TABLE IF NOT EXISTS characters (name, creator, fav tinyint(1))');
            tx.executeSql('UPDATE characters SET name = ?', ['foo'], function (tx, res) {
              equal(res.rowsAffected, 0, 'nothing updated');
              tx.executeSql('DELETE from characters WHERE name = ?', ['foo'], function (tx, res) {
                equal(res.rowsAffected, 0, 'nothing deleted');
                tx.executeSql('UPDATE characters SET name = ?', ['foo'], function (tx, res) {
                  equal(res.rowsAffected, 0, 'nothing updated');
                  tx.executeSql('DELETE from characters', [], function (tx, res) {
                    equal(res.rowsAffected, 0, 'nothing deleted');
                    test2(tx);
                  });
                });
              });
            });
          }

          function test2(tx) {
            tx.executeSql('INSERT INTO characters VALUES (?,?,?)', ['Sonic', 'Sega', 0], function (tx, res) {
              equal(res.rowsAffected, 1);
              tx.executeSql('INSERT INTO characters VALUES (?,?,?)', ['Mario', 'Nintendo', 0], function (tx, res) {
                equal(res.rowsAffected, 1);
                tx.executeSql('INSERT INTO characters VALUES (?,?,?)', ['Samus', 'Nintendo', 0], function (tx, res) {
                  equal(res.rowsAffected, 1);
                  tx.executeSql('UPDATE characters SET fav=1 WHERE creator=?', ['Nintendo'], function (tx, res) {
                    equal(res.rowsAffected, 2);
                    tx.executeSql('UPDATE characters SET fav=1 WHERE creator=?', ['Konami'], function (tx, res) {
                      equal(res.rowsAffected, 0);
                      tx.executeSql('UPDATE characters SET fav=1', [], function (tx, res) {
                        equal(res.rowsAffected, 3);
                        test3(tx);
                      });
                    });
                  });
                });
              });
            });
          }

          function test3(tx) {
            tx.executeSql('INSERT INTO characters VALUES (?,?,?)', ['Mega Man', 'Capcom', 0], function (tx, res) {
              equal(res.rowsAffected, 1);
              tx.executeSql('UPDATE characters SET fav=?, name=? WHERE creator=?;', [1, 'X', 'Capcom'], function (tx, res) {
                equal(res.rowsAffected, 1);
                tx.executeSql('UPDATE characters SET fav=? WHERE (creator=? OR creator=?)', [1, 'Capcom', 'Nintendo'], function (tx, res) {
                  equal(res.rowsAffected, 3);
                  tx.executeSql('DELETE FROM characters WHERE name="Samus";', [], function (tx, res) {
                    equal(res.rowsAffected, 1);
                    tx.executeSql('UPDATE characters SET fav=0,name=?', ["foo"], function (tx, res) {
                      equal(res.rowsAffected, 3);
                      tx.executeSql('DELETE FROM characters', [], function (tx, res) {
                        start();
                        equal(res.rowsAffected, 3);
                      });
                    });
                  });
                });
              });
            });
          }

          db.transaction(function (tx) {
            test1(tx);
          })
        });

        test(suiteName + 'test rowsAffected advanced', function () {
          var db = openDatabase("RowsAffectedAdvanced", "1.0", "Demo", DEFAULT_SIZE);

          stop();

          db.transaction(function (tx) {
            tx.executeSql('DROP TABLE IF EXISTS characters');
            tx.executeSql('CREATE TABLE IF NOT EXISTS characters (name unique, creator, fav tinyint(1))');
            tx.executeSql('DROP TABLE IF EXISTS companies');
            tx.executeSql('CREATE TABLE IF NOT EXISTS companies (name unique, fav tinyint(1))');
            // INSERT or IGNORE with the real thing:
            tx.executeSql('INSERT or IGNORE INTO characters VALUES (?,?,?)', ['Sonic', 'Sega', 0], function (tx, res) {
              equal(res.rowsAffected, 1);
              tx.executeSql('INSERT INTO characters VALUES (?,?,?)', ['Tails', 'Sega', 0], function (tx, res) {
                tx.executeSql('INSERT INTO companies VALUES (?,?)', ['Sega', 1], function (tx, res) {
                  equal(res.rowsAffected, 1);
                  // query with subquery
                  var sql = 'UPDATE characters ' +
                      ' SET fav=(SELECT fav FROM companies WHERE name=?)' +
                      ' WHERE creator=?';
                  tx.executeSql(sql, ['Sega', 'Sega'], function (tx, res) {
                    equal(res.rowsAffected, 2);
                    // query with 2 subqueries
                    var sql = 'UPDATE characters ' +
                        ' SET fav=(SELECT fav FROM companies WHERE name=?),' +
                        ' creator=(SELECT name FROM companies WHERE name=?)' +
                        ' WHERE creator=?';
                    tx.executeSql(sql, ['Sega', 'Sega', 'Sega'], function (tx, res) {
                      equal(res.rowsAffected, 2);
                      // knockoffs shall be ignored:
                      tx.executeSql('INSERT or IGNORE INTO characters VALUES (?,?,?)', ['Sonic', 'knockoffs4you', 0], function (tx, res) {
                        equal(res.rowsAffected, 0);
                        start();
                      }, function(tx, err) {
                        ok(false, 'knockoff should have been ignored');
                        start();
                      });
                    });
                  });
                });
              });
            });
          });
        });

        test(suiteName + "nested transaction test", function() {

          var db = openDatabase("Database2", "1.0", "Demo", DEFAULT_SIZE);

          ok(!!db, "db object");

          stop(3);

          db.transaction(function(tx) {

            start(1);
            ok(!!tx, "tx object");

            tx.executeSql('DROP TABLE IF EXISTS test_table');
            tx.executeSql('CREATE TABLE IF NOT EXISTS test_table (id integer primary key, data text, data_num integer)');

            tx.executeSql("INSERT INTO test_table (data, data_num) VALUES (?,?)", ["test", 100], function(tx, res) {
              start(1);

              console.log("insertId: " + res.insertId + " -- probably 1");
              console.log("rowsAffected: " + res.rowsAffected + " -- should be 1");

              ok(!!res.insertId, "Valid res.insertId");
              equal(res.rowsAffected, 1, "res rows affected");

              tx.executeSql("select count(id) as cnt from test_table;", [], function(tx, res) {
                start(1);

                console.log("res.rows.length: " + res.rows.length + " -- should be 1");
                console.log("res.rows.item(0).cnt: " + res.rows.item(0).cnt + " -- should be 1");

                equal(res.rows.length, 1, "res rows length");
                equal(res.rows.item(0).cnt, 1, "select count");

              });

            });

          });

        });

        function withTestTable(func) {
          stop();
          var db = openDatabase("Database", "1.0", "Demo", DEFAULT_SIZE);
          db.transaction(function(tx) {
            tx.executeSql('DROP TABLE IF EXISTS test_table');
            tx.executeSql('CREATE TABLE IF NOT EXISTS test_table (id integer primary key, data text, data_num integer)');
          }, function(err) { ok(false, err.message) }, function() {
            start();
            func(db);
          });
        };

        // XXX (Uncaught) Error is reported in the case of Web SQL, needs investigation!
        if (!isWebSql) test(suiteName + "transaction encompasses all callbacks", function() {
          stop();
          var db = openDatabase("tx-all-callbacks.db", "1.0", "Demo", DEFAULT_SIZE);

          db.transaction(function(tx) {

            start();
            tx.executeSql('DROP TABLE IF EXISTS test_table');
            tx.executeSql('CREATE TABLE IF NOT EXISTS test_table (id integer primary key, data text, data_num integer)');

            stop();
            db.transaction(function(tx) {
              tx.executeSql('INSERT INTO test_table (data, data_num) VALUES (?,?)', ['test', 100], function(tx, res) {
                tx.executeSql("SELECT count(*) as cnt from test_table", [], function(tx, res) {
                  start();
                  equal(res.rows.item(0).cnt, 1, "did insert row");
                  stop();
                  throw new Error("deliberately aborting transaction");
                });
              });
            }, function(error) {
              start();
              if (!isWebSql) equal(error.message, "deliberately aborting transaction");
              stop();
              db.transaction(function(tx) {
                tx.executeSql("select count(*) as cnt from test_table", [], function(tx, res) {
                  start();
                  equal(res.rows.item(0).cnt, 0, "final count shows we rolled back");
                });
              });
            }, function() {
              start();
              ok(false, "transaction succeeded but wasn't supposed to");
            });
          });
        });

        // XXX (Uncaught) Error is reported in the case of Web SQL, needs investigation!
        if (!isWebSql) test(suiteName + "exception from transaction handler causes failure", function() {
          stop();
          var db = openDatabase("exception-causes-failure.db", "1.0", "Demo", DEFAULT_SIZE);

          try {
            db.transaction(function(tx) {
              throw new Error("boom");
            }, function(err) {
              ok(!!err, "valid error object");
              ok(err.hasOwnProperty('message'), "error.message exists");
              start();
              if (!isWebSql) equal(err.message, 'boom');
            }, function() {
              ok(false, "not supposed to succeed");
              start();
            });
            ok(true, "db.transaction() did not throw an error");
          } catch(err) {
            ok(true, "db.transaction() DID throw an error");
          }
        });

        test(suiteName + "error handler returning true causes rollback", function() {
          withTestTable(function(db) {
            stop(2);
            db.transaction(function(tx) {
              tx.executeSql("insert into test_table (data, data_num) VALUES (?,?)", ['test', null], function(tx, res) {
                start();
                equal(res.rowsAffected, 1, 'row inserted');
                stop();
                tx.executeSql("select * from bogustable", [], function(tx, res) {
                  start();
                  ok(false, "select statement not supposed to succeed");
                }, function(tx, err) {
                  start();
                  ok(!!err.message, "should report a valid error message");
                  return true;
                });
              });
            }, function(err) {
              start();
              ok(!!err.message, "should report error message");
              stop();
              db.transaction(function(tx) {
                tx.executeSql("select count(*) as cnt from test_table", [], function(tx, res) {
                  start();
                  equal(res.rows.item(0).cnt, 0, "should have rolled back");
                });
              });
            }, function() {
              start();
              ok(false, "not supposed to succeed");
            });
          });
        });

        test(suiteName + "error handler returning non-true lets transaction continue", function() {
          withTestTable(function(db) {
            stop(2);
            db.transaction(function(tx) {
              tx.executeSql("insert into test_table (data, data_num) VALUES (?,?)", ['test', null], function(tx, res) {
                start();
                equal(res.rowsAffected, 1, 'row inserted');
                stop();
                tx.executeSql("select * from bogustable", [], function(tx, res) {
                  start();
                  ok(false, "select statement not supposed to succeed");
                }, function(tx, err) {
                  start();
                  ok(!!err.message, "should report a valid error message");
                  return false;
                });
              });
            }, function(err) {
              start();
              ok(false, "transaction was supposed to succeed: " + err.message);
            }, function() {
              db.transaction(function(tx) {
                tx.executeSql("select count(*) as cnt from test_table", [], function(tx, res) {
                  start();
                  equal(res.rows.item(0).cnt, 1, "should have commited");
                });
              });
            });
          });
        });

        test(suiteName + "missing error handler causes rollback", function() {
          withTestTable(function(db) {
            stop();
            db.transaction(function(tx) {
              tx.executeSql("insert into test_table (data, data_num) VALUES (?,?)", ['test', null], function(tx, res) {
                equal(res.rowsAffected, 1, 'row inserted');
                tx.executeSql("select * from bogustable", [], function(tx, res) {
                  ok(false, "select statement not supposed to succeed");
                });
              });
            }, function(err) {
              ok(!!err.message, "should report a valid error message");
              db.transaction(function(tx) {
                tx.executeSql("select count(*) as cnt from test_table", [], function(tx, res) {
                  start();
                  equal(res.rows.item(0).cnt, 0, "should have rolled back");
                });
              });
            }, function() {
              start();
              ok(false, "transaction was supposed to fail");
            });
          });
        });
        
        test(suiteName + "executeSql fails outside transaction", function() {
          withTestTable(function(db) {
            expect(4);
            ok(!!db, "db ok");            
            var txg;
            stop(2);
            db.transaction(function(tx) {
              ok(!!tx, "tx ok");
              txg = tx;
              tx.executeSql("insert into test_table (data, data_num) VALUES (?,?)", ['test', null], function(tx, res) {
                equal(res.rowsAffected, 1, 'row inserted');
              });
              start(1);
            }, function(err) {
              ok(false, err);
              start(1);
            }, function() {
              // this simulates what would happen if a Promise ran on the next tick
              // and invoked an execute on the transaction
              try {
                txg.executeSql("select count(*) as cnt from test_table", [], null, null);
                ok(false, "executeSql should have thrown but continued instead");
              } catch(err) {
                ok(!!err.message, "error had valid message");
              }
              start(1);
            });            
          });
        });

        test(suiteName + "all columns should be included in result set (including 'null' columns)", function() {
          withTestTable(function(db) {
            stop();
            db.transaction(function(tx) {
              tx.executeSql("insert into test_table (data, data_num) VALUES (?,?)", ["test", null], function(tx, res) {
                equal(res.rowsAffected, 1, "row inserted");
                tx.executeSql("select * from test_table", [], function(tx, res) {
                  var row = res.rows.item(0);
                  deepEqual(row, { id: 1, data: "test", data_num: null }, "all columns should be included in result set.");
                  start();
                });
              });
            });
          });
        });

        test(suiteName + "number values inserted using number bindings", function() {
          stop();
          var db = openDatabase("Value-binding-test.db", "1.0", "Demo", DEFAULT_SIZE);
          db.transaction(function(tx) {
            tx.executeSql('DROP TABLE IF EXISTS test_table');
            tx.executeSql('CREATE TABLE IF NOT EXISTS test_table (id integer primary key, data_text1, data_text2, data_int, data_real)');
          }, function(err) { ok(false, err.message) }, function() {
            db.transaction(function(tx) {
              // create columns with no type affinity
              tx.executeSql("insert into test_table (data_text1, data_text2, data_int, data_real) VALUES (?,?,?,?)", ["314159", "3.14159", 314159, 3.14159], function(tx, res) {
                equal(res.rowsAffected, 1, "row inserted");
                tx.executeSql("select * from test_table", [], function(tx, res) {
                  start();
                  var row = res.rows.item(0);
                  strictEqual(row.data_text1, "314159", "data_text1 should have inserted data as text");
                  if (!/MSIE/.test(navigator.userAgent)) // JSON issue in WP(8) version
                    strictEqual(row.data_text2, "3.14159", "data_text2 should have inserted data as text");
                  strictEqual(row.data_int, 314159, "data_int should have inserted data as an integer");
                  ok(Math.abs(row.data_real - 3.14159) < 0.000001, "data_real should have inserted data as a real");
                });
              });
            });
          });
        });

        // XXX reproduce BUG #195 in WP(8) version ONLY:
        test(suiteName + "Big [integer] value bindings", function() {
          stop();
          var db = openDatabase("Big-int-bindings.db", "1.0", "Demo", DEFAULT_SIZE);
          db.transaction(function(tx) {
            tx.executeSql('DROP TABLE IF EXISTS tt');
            tx.executeSql('CREATE TABLE IF NOT EXISTS tt (test_date INTEGER, test_text TEXT)');
          }, function(err) { ok(false, err.message) }, function() {
            db.transaction(function(tx) {
              tx.executeSql("insert into tt (test_date, test_text) VALUES (?,?)",
                  [1424174959894, 1424174959894], function(tx, res) {
                equal(res.rowsAffected, 1, "row inserted");
                tx.executeSql("select * from tt", [], function(tx, res) {
                  start();
                  var row = res.rows.item(0);
                  // XXX BUG #195 in WP(8) version ONLY:
                  if (/MSIE/.test(navigator.userAgent)) // XXX BUG in WP(8) version
                    ok(row.test_date < 0, "Reproducing big number bug");
                  else
                    strictEqual(row.test_date, 1424174959894, "Big integer number inserted properly");

                  // NOTE: storing big integer in TEXT field WORKING OK with WP(8) version.
                  // It is now suspected that the issue lies with the results handling.
                  // XXX Brody TODO: storing big number in TEXT field is different for Plugin vs. Web SQL!
                  if (isWebSql)
                    strictEqual(row.test_text, "1424174959894.0", "[Big] number inserted as string ok");
                  else
                    strictEqual(row.test_text, "1424174959894", "Big integer number inserted as string ok");
                });
              });
            });
          });
        });

        test(suiteName + "Double precision decimal number insertion", function() {
          stop();
          var db = openDatabase("Double-precision-number-insertion.db", "1.0", "Demo", DEFAULT_SIZE);
          db.transaction(function(tx) {
            tx.executeSql('DROP TABLE IF EXISTS tt');
            tx.executeSql('CREATE TABLE IF NOT EXISTS tt (tr REAL)');
          }, function(err) { ok(false, err.message) }, function() {
            db.transaction(function(tx) {
              tx.executeSql("insert into tt (tr) VALUES (?)", [123456.789], function(tx, res) {
                equal(res.rowsAffected, 1, "row inserted");
                tx.executeSql("select * from tt", [], function(tx, res) {
                  start();
                  var row = res.rows.item(0);
                  strictEqual(row.tr, 123456.789, "Decimal number inserted properly");
                });
              });
            });
          });
        });

        test(suiteName + "executeSql parameter as array", function() {
          stop();
          var db = openDatabase("array-parameter.db", "1.0", "Demo", DEFAULT_SIZE);
          db.transaction(function(tx) {
            tx.executeSql('DROP TABLE IF EXISTS test_table');
            tx.executeSql('CREATE TABLE IF NOT EXISTS test_table (id integer primary key, data1, data2)');
          }, function(err) { ok(false, err.message) }, function() {
            db.transaction(function(tx) {
              // create columns with no type affinity
              tx.executeSql("insert into test_table (data1, data2) VALUES (?,?)", ['abc', [1,2,3]], function(tx, res) {
                equal(res.rowsAffected, 1, "row inserted");
                tx.executeSql("select * from test_table", [], function(tx, res) {
                  start();
                  var row = res.rows.item(0);
                  strictEqual(row.data1, 'abc', "data1: string");
                  strictEqual(row.data2, '1,2,3', "data2: array should have been inserted as text (string)");
                });
              });
            });
          });
        });

        // This test shows that the plugin does not throw an error when trying to serialize
        // a non-standard parameter type. Blob becomes an empty dictionary on iOS, for example,
        // and so this verifies the type is converted to a string and continues. Web SQL does
        // the same but on the JavaScript side and converts to a string like `[object Blob]`.
        test(suiteName + "INSERT Blob from ArrayBuffer (non-standard parameter type)", function() {
          // XXX TODO: investigate why this does not work for WP(8):
          if (/MSIE/.test(navigator.userAgent)) {
              ok(true, "SKIP for WP(8)");
              return;
          }

          ok(typeof ArrayBuffer !== "undefined", "ArrayBuffer type exists");

          // abort the test if ArrayBuffer is undefined
          // TODO: consider trying this for multiple non-standard parameter types instead
          if (typeof ArrayBuffer === "undefined") return;

          var db = openDatabase("Blob-test.db", "1.0", "Demo", DEFAULT_SIZE);
          ok(!!db, "db object");
          stop(1);

          db.transaction(function(tx) {
            ok(!!tx, "tx object");
            stop(1);

            var buffer = new ArrayBuffer(5);
            var view   = new Uint8Array(buffer);
            view[0] = 'h'.charCodeAt();
            view[1] = 'e'.charCodeAt();
            view[2] = 'l'.charCodeAt();
            view[3] = 'l'.charCodeAt();
            view[4] = 'o'.charCodeAt();
            var blob = new Blob([view.buffer], { type:"application/octet-stream" });

            tx.executeSql('DROP TABLE IF EXISTS test_table');
            tx.executeSql('CREATE TABLE IF NOT EXISTS test_table (foo blob)');
            tx.executeSql('INSERT INTO test_table VALUES (?)', [blob], function(tx, res) {
              ok(true, "INSERT blob OK");
              start(1);
            }, function(tx, error) {
              ok(false, "INSERT blob FAILED");
              start(1);
            });
            start(1);
          }, function(err) { 
            ok(false, "transaction failure with message: " + err.message);
            start(1);
          });
        });

        test(suiteName + "readTransaction should throw on modification", function() {
          stop();
          var db = openDatabase("Database-readonly", "1.0", "Demo", DEFAULT_SIZE);
          db.transaction(function(tx) {
            tx.executeSql('DROP TABLE IF EXISTS test_table');
            tx.executeSql('CREATE TABLE IF NOT EXISTS test_table (foo text)');
            tx.executeSql('INSERT INTO test_table VALUES ("bar")');
          }, function () {}, function () {
            db.readTransaction(function (tx) {
              tx.executeSql('SELECT * from test_table', [], function (tx, res) {
                equal(res.rows.length, 1);
                equal(res.rows.item(0).foo, 'bar');
              });
            }, function () {}, function () {
              var tasks;
              var numDone = 0;
              var failed = false;
              function checkDone() {
                if (++numDone === tasks.length) {
                  start();
                }
              }
              function fail() {
                if (!failed) {
                  failed = true;
                  start();
                  ok(false, 'readTransaction was supposed to fail');
                }
              }
              // all of these should throw an error
              tasks = [
                function () {
                  db.readTransaction(function (tx) {
                    tx.executeSql('DELETE from test_table');
                  }, checkDone, fail);
                },
                function () {
                  db.readTransaction(function (tx) {
                    tx.executeSql('UPDATE test_table SET foo = "baz"');
                  }, checkDone, fail);
                },
                function () {
                  db.readTransaction(function (tx) {
                    tx.executeSql('INSERT INTO test_table VALUES ("baz")');
                  }, checkDone, fail);
                },
                function () {
                  db.readTransaction(function (tx) {
                    tx.executeSql('DROP TABLE test_table');
                  }, checkDone, fail);
                },
                function () {
                  db.readTransaction(function (tx) {
                    tx.executeSql('CREATE TABLE test_table2');
                  }, checkDone, fail);
                }
              ];
              for (var i = 0; i < tasks.length; i++) {
                tasks[i]();
              }
            });
          });
        });

        test(suiteName + ' test callback order', function () {
          stop();
          var db = openDatabase("Database-Callback-Order", "1.0", "Demo", DEFAULT_SIZE);
          var blocked = true;

          db.transaction(function(tx) {
            ok(!blocked, 'callback to the transaction shouldn\'t block (1)');
            tx.executeSql('SELECT 1 from sqlite_master', [], function () {
              ok(!blocked, 'callback to the transaction shouldn\'t block (2)');
            });
          }, function(err) { ok(false, err.message) }, function() {
            start();
            ok(!blocked, 'callback to the transaction shouldn\'t block (3)');
          });
          blocked = false;
        });

        test(suiteName + ' test simultaneous transactions', function () {
          stop();

          var db = openDatabase("Database-Simultaneous-Tx", "1.0", "Demo", DEFAULT_SIZE);

          var numDone = 0;
          function checkDone() {
            if (++numDone == 2) {
              start();
            }
          }

          db.transaction(function(tx) {
            tx.executeSql('DROP TABLE IF EXISTS test', [], function () {
              tx.executeSql('CREATE TABLE test (name);');

            });
          }, function(err) { ok(false, err.message) }, function() {
            db.transaction(function(tx) {
              tx.executeSql('INSERT INTO test VALUES ("foo")', [], function () {
                tx.executeSql('SELECT * FROM test', [], function (tx, res) {
                  equal(res.rows.length, 1, 'only one row');
                  equal(res.rows.item(0).name, 'foo');

                  tx.executeSql('SELECT * FROM bogustable'); // force rollback
                });
              });
            }, function(err) {
              ok(true, 'expected error');
              checkDone();
            }, function () {
              ok(false, 'should have rolled back');
            });

            db.transaction(function(tx) {
              tx.executeSql('INSERT INTO test VALUES ("bar")', [], function () {
                tx.executeSql('SELECT * FROM test', [], function (tx, res) {
                  equal(res.rows.length, 1, 'only one row');
                  equal(res.rows.item(0).name, 'bar');

                  tx.executeSql('SELECT * FROM bogustable'); // force rollback
                });
              });
            }, function(err) {
              ok(true, 'expected error');
              checkDone();
            }, function () {
              ok(false, 'should have rolled back');
            });
          });

        });

        test(suiteName + ' test undefined function', function () {
          stop();

          var db = openDatabase("Database-Undefined", "1.0", "Demo", DEFAULT_SIZE);

          try {
            db.transaction();
            ok(false, 'expected a synchronous error');
          } catch (err) {
            ok(!!err, 'got error like we expected');
          }

          // verify we can still continue
          db.transaction(function (tx) {
            tx.executeSql('SELECT 1 FROM sqlite_master', [], function (tx, res) {
              start();
              equal(res.rows.item(0)['1'], 1);
            });
          });
        });

        test(suiteName + ' test simultaneous transactions, different dbs', function () {
          stop();

          var dbName = "Database-Simultaneous-Tx-Diff-DBs";

          var db = openDatabase(dbName, "1.0", "Demo", DEFAULT_SIZE);

          var numDone = 0;
          function checkDone() {
            if (++numDone == 2) {
              start();
            }
          }

          db.transaction(function(tx) {
            tx.executeSql('DROP TABLE IF EXISTS test', [], function () {
              tx.executeSql('CREATE TABLE test (name);');

            });
          }, function(err) { ok(false, err.message) }, function() {
            var db1 = openDatabase(dbName, "1.0", "Demo", DEFAULT_SIZE);
            db1.transaction(function(tx) {
              tx.executeSql('INSERT INTO test VALUES ("foo")', [], function () {
                tx.executeSql('SELECT * FROM test', [], function (tx, res) {
                  equal(res.rows.length, 1, 'only one row');
                  equal(res.rows.item(0).name, 'foo');

                  tx.executeSql('SELECT * FROM bogustable'); // force rollback
                });
              });
            }, function(err) {
              ok(true, 'expected error');
              checkDone();
            }, function () {
              ok(false, 'should have rolled back');
            });

            var db2 = openDatabase(dbName, "1.0", "Demo", DEFAULT_SIZE);

            db2.transaction(function(tx) {
              tx.executeSql('INSERT INTO test VALUES ("bar")', [], function () {
                tx.executeSql('SELECT * FROM test', [], function (tx, res) {
                  equal(res.rows.length, 1, 'only one row');
                  equal(res.rows.item(0).name, 'bar');

                  tx.executeSql('SELECT * FROM bogustable'); // force rollback
                });
              });
            }, function(err) {
              ok(true, 'expected error');
              checkDone();
            }, function () {
              ok(false, 'should have rolled back');
            });
          });

        });

        // XXX BUG #202: UNICODE characters not working with WP(8)
        if (!/MSIE/.test(navigator.userAgent)) test(suiteName +
            ' stores unicode correctly', function () {

          stop();

          var dbName = "Database-Unicode";
          var db = openDatabase(dbName, "1.0", "Demo", DEFAULT_SIZE);

          db.transaction(function (tx) {
            tx.executeSql('DROP TABLE IF EXISTS test', [], function () {
              tx.executeSql('CREATE TABLE test (name, id)', [], function() {
                tx.executeSql('INSERT INTO test VALUES (?, "id1")', ['\u0000foo'], function () {
                  tx.executeSql('SELECT hex(name) AS `hex` FROM test', [], function (tx, res) {
                    // select hex() because even the native database doesn't
                    // give the full string. it's a bug in WebKit apparently
                    var hex = res.rows.item(0).hex;

                    // varies between Chrome-like (UTF-8)
                    // and Safari-like (UTF-16)
                    var expected = [
                      '000066006F006F00',
                      '00666F6F'
                    ];
                    ok(expected.indexOf(hex) !== -1, 'hex matches: ' +
                        JSON.stringify(hex) + ' should be in ' +
                        JSON.stringify(expected));

                    // ensure this matches our expectation of that database's
                    // default encoding
                    tx.executeSql('SELECT hex("foob") AS `hex` FROM sqlite_master', [], function (tx, res) {
                      var otherHex = res.rows.item(0).hex;
                      equal(hex.length, otherHex.length,
                          'expect same length, i.e. same global db encoding');

                      checkCorrectOrdering(tx);
                    });
                  })
                });
              });
            });
          }, function(err) {
            ok(false, 'unexpected error: ' + err.message);
          }, function () {
          });
        });

        function checkCorrectOrdering(tx) {
          var least = "54key3\u0000\u0000";
          var most = "54key3\u00006\u0000\u0000";
          var key1 = "54key3\u00004bar\u000031\u0000\u0000";
          var key2 = "54key3\u00004foo\u000031\u0000\u0000";

          tx.executeSql('INSERT INTO test VALUES (?, "id2")', [key1], function () {
            tx.executeSql('INSERT INTO test VALUES (?, "id3")', [key2], function () {
              var sql = 'SELECT id FROM test WHERE name > ? AND name < ? ORDER BY name';
              tx.executeSql(sql, [least, most], function (tx, res) {
                start();
                equal(res.rows.length, 2, 'should get two results');
                equal(res.rows.item(0).id, 'id2', 'correct ordering');
                equal(res.rows.item(1).id, 'id3', 'correct ordering');
              });
            });
          });
        }

        // XXX BUG #202: UNICODE characters not working with WP(8)
        if (!/MSIE/.test(navigator.userAgent)) test(suiteName +
            ' returns unicode correctly', function () {

          stop();

          var dbName = "Database-Unicode";
          var db = openDatabase(dbName, "1.0", "Demo", DEFAULT_SIZE);

          db.transaction(function (tx) {
            tx.executeSql('DROP TABLE IF EXISTS test', [], function () {
              tx.executeSql('CREATE TABLE test (name, id)', [], function() {
                tx.executeSql('INSERT INTO test VALUES (?, "id1")', ['\u0000foo'], function () {
                  tx.executeSql('SELECT name FROM test', [], function (tx, res) {
                    var name = res.rows.item(0).name;

                    var expected = [
                      '\u0000foo'
                    ];

                    // There is a bug in WebKit and Chromium where strings are created
                    // using methods that rely on '\0' for termination instead of
                    // the specified byte length.
                    //
                    // https://bugs.webkit.org/show_bug.cgi?id=137637
                    //
                    // For now we expect this test to fail there, but when it is fixed
                    // we would like to know, so the test is coded to fail if it starts
                    // working there.
                    if(isWebSql) {
                        ok(expected.indexOf(name) === -1, 'field value: ' +
                            JSON.stringify(name) + ' should not be in this until a bug is fixed ' +
                            JSON.stringify(expected));

                        equal(name.length, 0, 'length of field === 0'); 
                        start();
                        return;
                    }

                    // correct result:
                    ok(expected.indexOf(name) !== -1, 'field value: ' +
                        JSON.stringify(name) + ' should be in ' +
                        JSON.stringify(expected));

                    equal(name.length, 4, 'length of field === 4');
                    start();
                  })
                });
              });
            });
          }, function(err) {
            ok(false, 'unexpected error: ' + err.message);
          }, function () {
          });
        });

        // XXX Brody NOTE: same issue is now reproduced in a string test.
        //           TODO: combine with other test
        // XXX BUG #147 iOS version of plugin BROKEN and
        //     BUG #202: UNICODE characters not working with WP(8)
        if (isWebSql || /Android/.test(navigator.userAgent)) test(suiteName +
            ' handles unicode line separator correctly', function () {

          var dbName = "Unicode-line-separator.db";
          var db = openDatabase(dbName, "1.0", "Demo", DEFAULT_SIZE);

          stop(2);

          db.transaction(function (tx) {
            tx.executeSql('DROP TABLE IF EXISTS test', [], function () {
              tx.executeSql('CREATE TABLE test (name, id)', [], function() {
                tx.executeSql('INSERT INTO test VALUES (?, "id1")', ['hello\u2028world'], function () {
                  tx.executeSql('SELECT name FROM test', [], function (tx, res) {
                    var name = res.rows.item(0).name;

                    var expected = [
                      'hello\u2028world'
                    ];

                    ok(expected.indexOf(name) !== -1, 'field value: ' +
                       JSON.stringify(name) + ' should be in ' +
                       JSON.stringify(expected));

                    equal(name.length, 11, 'length of field should be 15');
                    start();
                  })
                });
              });
            });
          }, function(err) {
            ok(false, 'unexpected error: ' + err.message);
            start(2);
          }, function () {
            ok(true, 'transaction ok');
            start();
          });
        });

        test(suiteName + "syntax error", function() {
          var db = openDatabase("Syntax-error-test.db", "1.0", "Demo", DEFAULT_SIZE);
          ok(!!db, "db object");

          stop(2);
          db.transaction(function(tx) {
            tx.executeSql('DROP TABLE IF EXISTS test_table');
            tx.executeSql('CREATE TABLE IF NOT EXISTS test_table (data unique)');

            // This insertion has a sql syntax error
            tx.executeSql("insert into test_table (data) VALUES ", [123], function(tx) {
              ok(false, "unexpected success");
              start();
              throw new Error('abort tx');
            }, function(tx, error) {
              ok(!!error, "valid error object");

              // XXX NOT WORKING for Android or WP(8) version of plugin:
              if (isWebSql || (!/Android/.test(navigator.userAgent) && !/MSIE/.test(navigator.userAgent)))
                ok(!!error['code'], "valid error.code exists");

              ok(error.hasOwnProperty('message'), "error.message exists");
              // XXX NOT WORKING for Android or WP(8) version of plugin:
              if (isWebSql || (!/Android/.test(navigator.userAgent) && !/MSIE/.test(navigator.userAgent)))
                strictEqual(error.code, 5, "error.code === SQLException.SYNTAX_ERR (5)");
              //equal(error.message, "Request failed: insert into test_table (data) VALUES ,123", "error.message");
              start();

              // We want this error to fail the entire transaction
              return true;
            });
          }, function (error) {
            ok(!!error, "valid error object");
            ok(error.hasOwnProperty('message'), "error.message exists");
            start();
          });
        });

        test(suiteName + "constraint violation", function() {
          var db = openDatabase("Constraint-violation-test.db", "1.0", "Demo", DEFAULT_SIZE);
          ok(!!db, "db object");

          stop(2);
          db.transaction(function(tx) {
            tx.executeSql('DROP TABLE IF EXISTS test_table');
            tx.executeSql('CREATE TABLE IF NOT EXISTS test_table (data unique)');

            tx.executeSql("insert into test_table (data) VALUES (?)", [123], null, function(tx, error) {
              ok(false, error.message);
            });

            // This insertion will violate the unique constraint
            tx.executeSql("insert into test_table (data) VALUES (?)", [123], function(tx) {
              ok(false, "unexpected success");
              ok(!!res['rowsAffected'] || !(res.rowsAffected >= 1), "should not have positive rowsAffected");
              start();
              throw new Error('abort tx');
            }, function(tx, error) {
              ok(!!error, "valid error object");

              // XXX NOT WORKING for Android or WP(8) version of plugin:
              if (isWebSql || (!/Android/.test(navigator.userAgent) && !/MSIE/.test(navigator.userAgent)))
                ok(!!error['code'], "valid error.code exists");

              ok(error.hasOwnProperty('message'), "error.message exists");
              //strictEqual(error.code, 6, "error.code === SQLException.CONSTRAINT_ERR (6)");
              //equal(error.message, "Request failed: insert into test_table (data) VALUES (?),123", "error.message");
              start();

              // We want this error to fail the entire transaction
              return true;
            });
          }, function(error) {
            ok(!!error, "valid error object");
            ok(error.hasOwnProperty('message'), "error.message exists");
            start();
          });
        });

        test(suiteName + ' can open two databases at the same time', function () {
          // create databases and tables
          var db1 = openDatabase("DB1", "1.0", "Demo", DEFAULT_SIZE);
          db1.transaction(function (tx1) {
            tx1.executeSql('CREATE TABLE IF NOT EXISTS test1 (x int)');
          });
          

          var db2 = openDatabase("DB2", "1.0", "Demo", DEFAULT_SIZE);
          db2.transaction(function (tx2) {
            tx2.executeSql('CREATE TABLE IF NOT EXISTS test2 (x int)');
          });

          // two databases that perform two queries and one commit each, then repeat
          stop(12);

          // create overlapping transactions
          db1.transaction(function (tx1) {
            db2.transaction(function (tx2) {

              tx2.executeSql('INSERT INTO test2 VALUES (2)', [], function (tx, result) {
                ok(true, 'inserted into second database');
                start(1);
              });
              tx2.executeSql('SELECT * from test2', [], function (tx, result) {
                equal(result.rows.item(0).x, 2, 'selected from second database');
                start(1);
              });
            }, function (error) {
              ok(false, 'transaction 2 failed ' + error);
              start(1);
            }, function () {
              ok(true, 'transaction 2 committed');
              start(1);
            });

            tx1.executeSql('INSERT INTO test1 VALUES (1)', [], function (tx, result) {
              ok(true, 'inserted into first database');
              start(1);
            });

            tx1.executeSql('SELECT * from test1', [], function (tx, result) {
              equal(result.rows.item(0).x, 1, 'selected from first database');
              start(1);
            });
          }, function (error) {
            ok(false, 'transaction 1 failed ' + error);
            start(1);
          }, function () {
            ok(true, 'transaction 1 committed');
            start(1);
          });

          // now that the databases are truly open, do it again!
          db1.transaction(function (tx1) {
            db2.transaction(function (tx2) {

              tx2.executeSql('INSERT INTO test2 VALUES (2)', [], function (tx, result) {
                ok(true, 'inserted into second database');
                start(1);
              });
              tx2.executeSql('SELECT * from test2', [], function (tx, result) {
                equal(result.rows.item(0).x, 2, 'selected from second database');
                start(1);
              });
            }, function (error) {
              ok(false, 'transaction 2 failed ' + error);
              start(1);
            }, function () {
              ok(true, 'transaction 2 committed');
              start(1);
            });

            tx1.executeSql('INSERT INTO test1 VALUES (1)', [], function (tx, result) {
              ok(true, 'inserted into first database');
              start(1);
            });

            tx1.executeSql('SELECT * from test1', [], function (tx, result) {
              equal(result.rows.item(0).x, 1, 'selected from first database');
              start(1);
            });
          }, function (error) {
            ok(false, 'transaction 1 failed ' + error);
            start(1);
          }, function () {
            ok(true, 'transaction 1 committed');
            start(1);
          });
        });

        test(suiteName + ' same database file with separate writer/reader db handles', function () {
          var dbname = 'writer-reader-test.db';
          var dbw = openDatabase(dbname, "1.0", "Demo", DEFAULT_SIZE);
          var dbr = openDatabase(dbname, "1.0", "Demo", DEFAULT_SIZE);

          stop(1);

          dbw.transaction(function (tx) {
            tx.executeSql('DROP TABLE IF EXISTS tt');
            tx.executeSql('CREATE TABLE IF NOT EXISTS tt (test_data)');
            tx.executeSql('INSERT INTO tt VALUES (?)', ['My-test-data']);
          }, function(error) {
            console.log("ERROR: " + error.message);
            ok(false, error.message);
            start(1);
          }, function() {
            dbr.readTransaction(function (tx) {
              tx.executeSql('SELECT test_data from tt', [], function (tx, result) {
                equal(result.rows.item(0).test_data, 'My-test-data', 'read data from reader handle');
                start(1);
              });
            }, function(error) {
              console.log("ERROR: " + error.message);
              ok(false, error.message);
              start(1);
            });
          });
        });

        test(suiteName + ' same database file with multiple writer db handles', function () {
          var dbname = 'multi-writer-test.db';
          var dbw1 = openDatabase(dbname, "1.0", "Demo", DEFAULT_SIZE);
          var dbw2 = openDatabase(dbname, "1.0", "Demo", DEFAULT_SIZE);
          var dbr = openDatabase(dbname, "1.0", "Demo", DEFAULT_SIZE);

          stop(1);

          dbw1.transaction(function (tx) {
            tx.executeSql('DROP TABLE IF EXISTS tt');
            tx.executeSql('CREATE TABLE IF NOT EXISTS tt (test_data)');
          }, function(error) {
            console.log("ERROR: " + error.message);
            ok(false, error.message);
            start(1);
          }, function() {
            dbw2.transaction(function (tx) {
              tx.executeSql('INSERT INTO tt VALUES (?)', ['My-test-data']);
            }, function(error) {
              console.log("ERROR: " + error.message);
              ok(false, error.message);
              start(1);
            }, function() {
              dbr.readTransaction(function (tx) {
                tx.executeSql('SELECT test_data from tt', [], function (tx, result) {
                  equal(result.rows.item(0).test_data, 'My-test-data', 'read data from reader handle');
                  start(1);
                });
              }, function(error) {
                console.log("ERROR: " + error.message);
                ok(false, error.message);
                start(1);
              });
            });
          });
        });

        test(suiteName + 'Multiple updates with key', function () {
          var db = openDatabase("MultipleUpdatesWithKey", "1.0",
"Demo", DEFAULT_SIZE);

          stop();

          db.transaction(function (tx) {
            tx.executeSql('DROP TABLE IF EXISTS Task');
            tx.executeSql('CREATE TABLE IF NOT EXISTS Task (id primary key, subject)');
            tx.executeSql('INSERT INTO Task VALUES (?,?)', ['928238b3-a227-418f-aa15-12bb1943c1f2', 'test1']);
            tx.executeSql('INSERT INTO Task VALUES (?,?)', ['511e3fb7-5aed-4c1a-b1b7-96bf9c5012e2', 'test2']);

            tx.executeSql('UPDATE Task SET subject="Send reminder", id="928238b3-a227-418f-aa15-12bb1943c1f2" WHERE id = "928238b3-a227-418f-aa15-12bb1943c1f2"', [], function(tx, res) {
              equal(res.rowsAffected, 1);
            }, function (error) {
              ok(false, '1st update failed ' + error);
            });

            tx.executeSql('UPDATE Task SET subject="Task", id="511e3fb7-5aed-4c1a-b1b7-96bf9c5012e2" WHERE id = "511e3fb7-5aed-4c1a-b1b7-96bf9c5012e2"', [], function(tx, res) {
              equal(res.rowsAffected, 1);
            }, function (error) {
              ok(false, '2nd update failed ' + error);
            });
          }, function (error) {
            ok(false, 'transaction failed ' + error);
            start(1);
          }, function () {
            ok(true, 'transaction committed ok');
            start(1);
          });
        });

      }

      function doPluginTests() {
        var suiteName = "plugin: ";
        var openDatabase = window.sqlitePlugin.openDatabase;

        test(suiteName + "DB String result test", function() {
          // NOTE: this test checks that for db.executeSql(), the result callback is
          // called exactly once, with the proper result:
          var db = openDatabase("DB-String-result-test.db", "1.0", "Demo", DEFAULT_SIZE);

          var expected = [ 'FIRST', 'SECOND' ];
          var i=0;

          ok(!!db, 'valid db object');

          stop(2);

          var okcb = function(result) {
            if (i > 1) {
              ok(false, "unexpected result: " + JSON.stringify(result));
              console.log("discarding unexpected result: " + JSON.stringify(result))
              return;
            }

            ok(!!result, "valid result object");

            // ignore cb (and do not count) if result is undefined:
            if (!!result) {
              console.log("result.rows.item(0).uppertext: " + result.rows.item(0).uppertext);
              equal(result.rows.item(0).uppertext, expected[i], "Check result " + i);
              i++;
              start(1);
            }
          };

          db.executeSql("select upper('first') as uppertext", [], okcb);
          db.executeSql("select upper('second') as uppertext", [], okcb);
        });

        test(suiteName + "PRAGMAs and multiple databases", function() {
          var db = openDatabase("DB1", "1.0", "Demo", DEFAULT_SIZE);

          var db2 = openDatabase("DB2", "1.0", "Demo", DEFAULT_SIZE);

          db.transaction(function(tx) {
            tx.executeSql('DROP TABLE IF EXISTS test_table');
            tx.executeSql('CREATE TABLE IF NOT EXISTS test_table (id integer primary key, data text, data_num integer)', [], function() {
              console.log("test_table created");
            });

            stop();
            db.executeSql("pragma table_info (test_table);", [], function(res) {
              start();
              console.log("PRAGMA res: " + JSON.stringify(res));
              equal(res.rows.item(2).name, "data_num", "DB1 table number field name");
            });
          });

          stop(2);
          db2.transaction(function(tx) {
            tx.executeSql('DROP TABLE IF EXISTS tt2');
            tx.executeSql('CREATE TABLE IF NOT EXISTS tt2 (id2 integer primary key, data2 text, data_num2 integer)', [], function() {
              console.log("tt2 created");
            });

            db.executeSql("pragma table_info (test_table);", [], function(res) {
              start();
              console.log("PRAGMA (db) res: " + JSON.stringify(res));
              equal(res.rows.item(0).name, "id", "DB1 table key field name");
              equal(res.rows.item(1).name, "data", "DB1 table text field name");
              equal(res.rows.item(2).name, "data_num", "DB1 table number field name");
            });

            db2.executeSql("pragma table_info (tt2);", [], function(res) {
              start();
              console.log("PRAGMA (tt2) res: " + JSON.stringify(res));
              equal(res.rows.item(0).name, "id2", "DB2 table key field name");
              equal(res.rows.item(1).name, "data2", "DB2 table text field name");
              equal(res.rows.item(2).name, "data_num2", "DB2 table number field name");
            });
          });
        });

        test(suiteName + ' test sqlitePlugin.deleteDatabase()', function () {

          stop();
          var db = openDatabase("DB-Deletable", "1.0", "Demo", DEFAULT_SIZE);

          function createAndInsertStuff() {

            db.transaction(function(tx) {
              tx.executeSql('DROP TABLE IF EXISTS test');
              tx.executeSql('CREATE TABLE IF NOT EXISTS test (name)', [], function () {
                tx.executeSql('INSERT INTO test VALUES (?)', ['foo']);
              });
            }, function (e) { ok(false, 'error: ' + e); }, function () {
              // check that we can read it
              db.transaction(function(tx) {
                tx.executeSql('SELECT * FROM test', [], function (tx, res) {
                  equal(res.rows.item(0).name, 'foo');
                });
              }, function (e) { ok(false, 'error: ' + e); }, function () {
                deleteAndConfirmDeleted();
              });
            });
          }

          function deleteAndConfirmDeleted() {

            window.sqlitePlugin.deleteDatabase("DB-Deletable", function () {

              // check that the data's gone
              db.transaction(function (tx) {
                tx.executeSql('SELECT name FROM test', []);
              }, function (e) {
                ok(true, 'got an expected transaction error');
                testDeleteError();
              }, function () {
                ok(false, 'expected a transaction error');
              });
            }, function (e) {
              ok(false, 'error: ' + e);
            });
          }

          function testDeleteError() {
            // should throw an error if the db doesn't exist
            window.sqlitePlugin.deleteDatabase("Foo-Doesnt-Exist", function () {
              ok(false, 'expected error');
            }, function (err) {
              start();
              ok(!!err, 'got error like we expected');
            });
          }

          createAndInsertStuff();
        });

        test(suiteName + ' database.open calls its success callback', function () {

          // asynch test coming up
          stop(1);

          var dbName = "Database-Open-callback";
          openDatabase(dbName, "1.0", "Demo", DEFAULT_SIZE, function (db) {
            ok(true, 'expected close success callback to be called after database is closed');
            start(1);
          }, function (error) {
            ok(false, 'expected close error callback not to be called after database is closed');
            start(1);
          });
        });

        test(suiteName + ' database.close calls its success callback', function () {

          // asynch test coming up
          stop(1);

          var dbName = "Database-Close-callback";
          var db = openDatabase(dbName, "1.0", "Demo", DEFAULT_SIZE);

          // close database - need to run tests directly in callbacks as nothing is guarenteed to be queued after a close
          db.close(function () {
            ok(true, 'expected close success callback to be called after database is closed');
            start(1);
          }, function (error) {
            ok(false, 'expected close error callback not to be called after database is closed');
            start(1);
          });
        });

        test (suiteName + ' database.close fails in transaction', function () {
          stop(2);

          var dbName = "Database-Close-fail";
          var db = openDatabase({name: dbName, location: 1});

          db.readTransaction(function(tx) {
            tx.executeSql('SELECT 1', [], function(tx, results) {
              // close database - need to run tests directly in callbacks as nothing is guarenteed to be queued after a close
              db.close(function () {
                ok(false, 'expect close to fail during transaction');
                start(1);
              }, function (error) {
                ok(true, 'expect close to fail during transaction');
                start(1);
              });
              start(1);
            }, function(error) {
              ok(false, error);
              start(2);
            });
          }, function(error) {
            ok(false, error);
            start(2);
          });
        });

        test (suiteName + ' attempt to close db twice', function () {
          var dbName = "close-db-twice.db";

          stop(1);

          openDatabase({name: dbName}, function(db) {
            ok(!!db, 'valid db object');
            db.close(function () {
              ok(true, 'db.close() success callback (first time)');
              db.close(function () {
                ok(false, 'db.close() second time should not have succeeded');
                start(1);
              }, function (error) {
                ok(true, 'db.close() second time reported error ok');
                start(1);
              });
            }, function (error) {
              ok(false, 'expected close error callback not to be called after database is closed');
              start(1);
            });
          });
        });

        // XXX BROKEN [BUG #209]:
        test(suiteName + ' close writer db handle should not close reader db handle [BROKEN]', function () {
          var dbname = 'close-one-db-handle.db';
          var dbw = openDatabase(dbname, "1.0", "Demo", DEFAULT_SIZE);
          var dbr = openDatabase(dbname, "1.0", "Demo", DEFAULT_SIZE);

          stop(1);

          dbw.transaction(function (tx) {
            tx.executeSql('DROP TABLE IF EXISTS tt');
            tx.executeSql('CREATE TABLE IF NOT EXISTS tt (test_data)');
            tx.executeSql('INSERT INTO tt VALUES (?)', ['My-test-data']);
          }, function(error) {
            console.log("ERROR: " + error.message);
            ok(false, error.message);
            start(1);
          }, function() {
            dbw.close(function () {
              // XXX dbr no longer working [BUG #209]:
              dbr.readTransaction(function (tx) {
                ok(false, "Behavior changed - please update this test");
                tx.executeSql('SELECT test_data from tt', [], function (tx, result) {
                  equal(result.rows.item(0).test_data, 'My-test-data', 'read data from reader handle');
                  start(1);
                });
              }, function(error) {
                console.log("ERROR reading db handle: " + error.message);
                //ok(false, "ERROR reading db handle: " + error.message);
                ok(true, "BUG REPRODUCED");
                start(1);
              });
            }, function (error) {
              ok(false, 'close error callback not to be called after database is closed');
              start(1);
            });
          });
        });

        // XXX BROKEN [BUG #204]:
        test(suiteName + ' close DB in db.executeSql() callback [BROKEN]', function () {
          var dbName = "Close-DB-in-db-executeSql-callback.db";

          // async test coming up
          stop(1);

          openDatabase({name: dbName}, function (db) {
            db.executeSql("CREATE TABLE IF NOT EXISTS tt (test_data)", [], function() {
              db.close(function () {
                ok(false, "Behavior changed - please update this test");
                ok(true, 'DB close OK');
                start(1);
              }, function (error) {
                //ok(false, "Could not close DB: " + error.message);
                ok(true, "BUG REPRODUCED");
                start(1);
              });
            });
          }, function (error) {
            ok(false, error.message);
            start(1);
          });
        });

        // Needed to support some large-scale applications:
        test(suiteName + ' open same database twice in [same] specified location works', function () {
          // XXX TODO [BROKEN]: same db name, different location should be different db!
          var dbName = 'open-twice-same-location.db';

          stop(2);

          var db1 = openDatabase({name: dbName, location: 2}, function () {
            var db2 = openDatabase({name: dbName, location: 2}, function () {
              db1.readTransaction(function(tx1) {
                tx1.executeSql('SELECT 1', [], function(tx1d, results) {
                  ok(true, 'db1 transaction working');
                  start(1);
                }, function(error) {
                  ok(false, error);
                });
              }, function(error) {
                ok(false, error);
              });
              db2.readTransaction(function(tx2) {
                tx2.executeSql('SELECT 1', [], function(tx2d, results) {
                  ok(true, 'db2 transaction working');
                  start(1);
                }, function(error) {
                  ok(false, error);
                });
              }, function(error) {
                ok(false, error);
              });
            }, function (error) {
              ok(false, error);
            });
          }, function (error) {
            ok(false, error);
          });
        });

<<<<<<< HEAD
        if (!isWebSql) test(suiteName + ' close then re-open allows subsequent queries to run', function () {
=======
        // Needed to support some large-scale applications:
        test(suiteName + ' close then re-open allows subsequent queries to run', function () {
>>>>>>> 69c73ef7

          // asynch test coming up
          stop(1);
        
          var dbName = "Database-Close-and-Reopen";
          openDatabase(dbName, "1.0", "Demo", DEFAULT_SIZE, function (db) {
            db.close(function () {
              openDatabase(dbName, "1.0", "Demo", DEFAULT_SIZE, function (db) {
                db.close(function () {
                  openDatabase(dbName, "1.0", "Demo", DEFAULT_SIZE, function (db) {
                    db.readTransaction(function (tx) {
                      tx.executeSql('SELECT 1', [], function (tx, results) {
                        ok(true, 'database re-opened succesfully');
                        start(1);
                      }, function (error) {
                        ok(false, error.message);
                        start(1);
                      });
                    }, function (error) {
                      ok(false, error.message);
                      start(1);
                    }, function(tx) {
                      // close on transaction success not while executing
                      // or commit will fail
                      db.close(); 
                    });
                  }, function (error) {
                    ok(false, error.message);
                    start(1);
                  });
                }, function (error) {
                  ok(false, error.message);
                  start(1);
                });
              }, function (error) {
                ok(false, error.message);
                start(1);
              });
            }, function (error) {
              ok(false, error.message);
              start(1);
            });
          }, function (error) {
            ok(false, error.message);
            start(1);
          });
        });

        // Needed to support some large-scale applications:
        test(suiteName + ' delete then re-open allows subsequent queries to run', function () {
          var dbName = "Database-delete-and-Reopen.db";
          var dbLocation = 2;

          // async test coming up
          stop(1);

          var db = openDatabase({name: dbName, location: dbLocation}, function () {
            // success CB
            window.sqlitePlugin.deleteDatabase({name: dbName, location: dbLocation}, function () {
              db = openDatabase({name: dbName, location: dbLocation}, function () {
                db.readTransaction(function (tx) {
                  tx.executeSql('SELECT 1', [], function (tx, results) {
                    ok(true, 'database re-opened succesfully');
                    start(1);
                  }, function (error) {
                    ok(false, error);
                    start(1);
                  }, function (error) {
                    ok(false, error);
                    start(1);
                  });
                }, function (error) {
                  ok(false, error);
                  start(1);
                });
              }, function (error) {
                ok(false, error);
                start(1);
              });
            }, function (error) {
              ok(false, error);
              start(1);
            });
          }, function (error) {
            ok(false, error);
            start(1);
          });
        });

        // Needed to support some large-scale applications:
        test(suiteName + ' close, then delete then re-open allows subsequent queries to run', function () {
          var dbName = "Database-Close-delete-Reopen.db";

          // asynch test coming up
          stop(1);

          var db1 = openDatabase({name: dbName});

          db1.close(function () {
            window.sqlitePlugin.deleteDatabase(dbName, function () {
              openDatabase({name: dbName}, function(db) {
                db.readTransaction(function (tx) {
                  tx.executeSql('SELECT 1', [], function (tx, results) {
                    ok(true, 'database re-opened succesfully');
                    start(1);
                  }, function (e) {
                    ok(false, 'error: ' + e);
                    start(1);
                  });
                }, function (e) {
                  ok(false, 'error: ' + e);
                  start(1);
                });
              }, function (e) {
                ok(false, 'error: ' + e);
                start(1);
              });
            }, function (e) {
              ok(false, 'error: ' + e);
              start(1);
            });
          }, function (e) {
            ok(false, 'error: ' + e);
            start(1);
          });
        });

        test(suiteName + ' repeatedly open and close database (4x)', function () {
          var dbName = "repeatedly-open-and-close-db-4x.db";

          // async test coming up
          stop(1);

          openDatabase({name: dbName}, function(db) {
            ok(!!db, 'valid db object 1/4');
            db.close(function () {
              ok(true, 'success 1/4');

              openDatabase({name: dbName}, function(db) {
                ok(!!db, 'valid db object 2/4');
                db.close(function () {
                  ok(true, 'success 2/4');

                  openDatabase({name: dbName}, function(db) {
                    ok(!!db, 'valid db object 3/4');
                    db.close(function () {
                      ok(true, 'success 3/4');

                      openDatabase({name: dbName}, function(db) {
                        ok(!!db, 'valid db object 4/4');
                        db.close(function () {
                          ok(true, 'success 4/4');

                          start(1);
                        }, function (error) {
                          ok(false, 'close 4/4: unexpected close error callback: ' + error);
                          start(1);
                        });
                      }, function (error) {
                        ok(false, 'open 4/4: unexpected open error callback: ' + error);
                        start(1);
                      });
                    }, function (error) {
                      ok(false, 'close 3/4: unexpected close error callback: ' + error);
                      start(1);
                    });
                  }, function (error) {
                    ok(false, 'open 3/4: unexpected open error callback: ' + error);
                    start(1);
                  });
                }, function (error) {
                  ok(false, 'close 2/4: unexpected delete close callback: ' + error);
                  start(1);
                });
              }, function (error) {
                ok(false, 'close 2/4: unexpected open close callback: ' + error);
                start(1);
              });
            }, function (error) {
              ok(false, 'close 1/4: unexpected delete close callback: ' + error);
              start(1);
            });
          }, function (error) {
            ok(false, 'open 1/4: unexpected open error callback: ' + error);
            start(1);
          });
        });

        test(suiteName + ' repeatedly open and close database faster (5x)', function () {
          var dbName = "repeatedly-open-and-close-faster-5x.db";

          // async test coming up
          stop(1);

          var db = openDatabase({name: dbName});
          ok(!!db, 'valid db object 1/5');
          db.close(function () {
            ok(true, 'success 1/5');

            db = openDatabase({name: dbName});
            ok(!!db, 'valid db object 2/5');
            db.close(function () {
              ok(true, 'success 2/5');

              db = openDatabase({name: dbName});
              ok(!!db, 'valid db object 3/5');
              db.close(function () {
                ok(true, 'success 3/5');

                db = openDatabase({name: dbName});
                ok(!!db, 'valid db object 4/5');
                db.close(function () {
                  ok(true, 'success 4/5');

                  db = openDatabase({name: dbName});
                  ok(!!db, 'valid db object 5/5');
                  db.close(function () {
                    ok(true, 'success 5/5');

                    start(1);
                  }, function (error) {
                    ok(false, 'close 5/5: unexpected close error callback: ' + error);
                    start(1);
                  });
                }, function (error) {
                  ok(false, 'close 4/5: unexpected close error callback: ' + error);
                  start(1);
                });
              }, function (error) {
                ok(false, 'close 3/5: unexpected close error callback: ' + error);
                start(1);
              });
            }, function (error) {
              ok(false, 'close 2/5: unexpected close error callback: ' + error);
              start(1);
            });
          }, function (error) {
            ok(false, 'close 1/5: unexpected close error callback: ' + error);
            start(1);
          });
        });

        // Needed to support some large-scale applications:
        test(suiteName + ' repeatedly open and delete database (4x)', function () {
          var dbName = "repeatedly-open-and-delete-4x.db";

          // async test coming up
          stop(1);

          openDatabase({name: dbName}, function(db) {
            ok(true, 'valid db object 1/4');
            window.sqlitePlugin.deleteDatabase(dbName, function () {
              ok(true, 'success 1/4');

              openDatabase({name: dbName}, function(db) {
                ok(true, 'valid db object 2/4');
                window.sqlitePlugin.deleteDatabase(dbName, function () {
                  ok(true, 'success 2/4');

                  openDatabase({name: dbName}, function(db) {
                    ok(true, 'valid db object 3/4');
                    window.sqlitePlugin.deleteDatabase(dbName, function () {
                      ok(true, 'success 3/4');

                      openDatabase({name: dbName}, function(db) {
                        ok(true, 'valid db object 4/4');
                        window.sqlitePlugin.deleteDatabase(dbName, function () {
                          ok(true, 'success 4/4');

                          start(1);
                        }, function (error) {
                          ok(false, 'delete 4/4: unexpected delete error callback: ' + error);
                          start(1);
                        });
                      }, function (error) {
                        ok(false, 'open 4/4: unexpected open error callback: ' + error);
                        start(1);
                      });
                    }, function (error) {
                      ok(false, 'delete 3/4: unexpected delete error callback: ' + error);
                      start(1);
                    });
                  }, function (error) {
                    ok(false, 'open 3/4: unexpected open error callback: ' + error);
                    start(1);
                  });
                }, function (error) {
                  ok(false, 'delete 2/4: unexpected delete error callback: ' + error);
                  start(1);
                });
              }, function (error) {
                ok(false, 'open 2/4: unexpected open error callback: ' + error);
                start(1);
              });
            }, function (error) {
              ok(false, 'delete 1/4: unexpected delete error callback: ' + error);
              start(1);
            });
          }, function (error) {
            ok(false, 'open 1/4: unexpected open error callback: ' + error);
            start(1);
          });
        });

        // Needed to support some large-scale applications:
        test(suiteName + ' repeatedly open and delete database faster (5x)', function () {
          var dbName = "repeatedly-open-and-delete-faster-5x.db";

          // async test coming up
          stop(1);

          var db = openDatabase({name: dbName});
          ok(!!db, 'valid db object 1/5');
          window.sqlitePlugin.deleteDatabase(dbName, function () {
            ok(true, 'success 1/5');

            db = openDatabase({name: dbName});
            ok(!!db, 'valid db object 2/5');
            window.sqlitePlugin.deleteDatabase(dbName, function () {
              ok(true, 'success 2/5');

              db = openDatabase({name: dbName});
              ok(!!db, 'valid db object 3/5');
              window.sqlitePlugin.deleteDatabase(dbName, function () {
                ok(true, 'success 3/5');

                db = openDatabase({name: dbName});
                ok(!!db, 'valid db object 4/5');
                window.sqlitePlugin.deleteDatabase(dbName, function () {
                  ok(true, 'success 4/5');

                  db = openDatabase({name: dbName});
                  ok(!!db, 'valid db object 5/5');
                  window.sqlitePlugin.deleteDatabase(dbName, function () {
                    ok(true, 'success 5/5');

                    start(1);
                  }, function (error) {
                    ok(false, 'expected delete 5/5 error callback not to be called for an open database' + error);
                    start(1);
                  });
                }, function (error) {
                  ok(false, 'expected delete 4/5 error callback not to be called for an open database' + error);
                  start(1);
                });
              }, function (error) {
                ok(false, 'expected delete 3/5 error callback not to be called for an open database' + error);
                start(1);
              });
            }, function (error) {
              ok(false, 'expected delete 2/5 error callback not to be called for an open database' + error);
              start(1);
            });
          }, function (error) {
            ok(false, 'expected delete 1/5 error callback not to be called for an open database' + error);
            start(1);
          });
        });

      }
    })();
    </script>

  </head>
  <body>
    <div id="qunit"></div>
  </body>
</html> <!-- vim: set expandtab : --><|MERGE_RESOLUTION|>--- conflicted
+++ resolved
@@ -24,15 +24,10 @@
 
       function doAllTests() {
         QUnit.config.testTimeout = 25000; // 25 sec.
-<<<<<<< HEAD
-        doTest(false, 'Plugin: ', window.sqlitePlugin.openDatabase);
-        if (!/MSIE/.test(navigator.userAgent))
-          doTest(true, 'HTML5: ', window.openDatabase);
-=======
         doSqlTests(false, 'Plugin: ', window.sqlitePlugin.openDatabase);
         doPluginTests();
-        doSqlTests(true, 'HTML5: ', window.openDatabase);
->>>>>>> 69c73ef7
+        if (!/MSIE/.test(navigator.userAgent))
+          doSqlTests(true, 'HTML5: ', window.openDatabase);
       }
 
       function doSqlTests(isWebSql, suiteName, openDatabase) {
@@ -60,12 +55,6 @@
           });
         });
 
-<<<<<<< HEAD
-        // XXX BUG #202: UNICODE characters not working with WP(8)
-        if (!/MSIE/.test(navigator.userAgent)) test(suiteName +
-            ' UNICODE encoding test', function () {
-
-=======
         // Only test ICU-UNICODE with Android 5.0(+):
         if (/Android [5-9]/.test(navigator.userAgent)) test(suiteName +
             "ICU-UNICODE string manipulation test", function() {
@@ -91,8 +80,10 @@
           });
         });
 
-        test(suiteName + ' UNICODE string encoding test', function () {
->>>>>>> 69c73ef7
+        // XXX BUG #202: UNICODE characters not working with WP(8)
+        if (!/MSIE/.test(navigator.userAgent)) test(suiteName +
+            ' UNICODE string encoding test', function () {
+
           stop();
 
           var dbName = "Unicode-hex-test";
@@ -1832,12 +1823,8 @@
           });
         });
 
-<<<<<<< HEAD
-        if (!isWebSql) test(suiteName + ' close then re-open allows subsequent queries to run', function () {
-=======
         // Needed to support some large-scale applications:
         test(suiteName + ' close then re-open allows subsequent queries to run', function () {
->>>>>>> 69c73ef7
 
           // asynch test coming up
           stop(1);
