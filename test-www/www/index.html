--- conflicted
+++ resolved
@@ -580,13 +580,9 @@
                 tx.executeSql("select * from test_table", [], function(tx, res) {
                   start();
                   var row = res.rows.item(0);
-<<<<<<< HEAD
+                  strictEqual(row.data_text1, "314159", "data_text1 should have inserted data as text");
                   if (!/MSIE/.test(navigator.userAgent)) // JSON issue in WP(8) version
-                    strictEqual(row.data_text, "3.14159", "data_text should have inserted data as text");
-=======
-                  strictEqual(row.data_text1, "314159", "data_text1 should have inserted data as text");
-                  strictEqual(row.data_text2, "3.14159", "data_text2 should have inserted data as text");
->>>>>>> a23b0bee
+                    strictEqual(row.data_text2, "3.14159", "data_text2 should have inserted data as text");
                   strictEqual(row.data_int, 314159, "data_int should have inserted data as an integer");
                   ok(Math.abs(row.data_real - 3.14159) < 0.000001, "data_real should have inserted data as a real");
                 });
