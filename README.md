--- conflicted
+++ resolved
@@ -1,10 +1,6 @@
-<<<<<<< HEAD
 # Cordova/PhoneGap sqlite storage adapter
 
 [![Join the chat at https://gitter.im/litehelpers/Cordova-sqlite-storage](https://badges.gitter.im/Join%20Chat.svg)](https://gitter.im/litehelpers/Cordova-sqlite-storage?utm_source=badge&utm_medium=badge&utm_campaign=pr-badge&utm_content=badge)
-=======
-# Cordova/PhoneGap sqlite storage (common version with limited functionality)
->>>>>>> c6351818
  
 Native interface to sqlite in a Cordova/PhoneGap plugin for Android, iOS, Windows "Universal" (8.1), Amazon Fire-OS, and WP(7/8) with API similar to HTML5/[Web SQL API](http://www.w3.org/TR/webdatabase/).
 
@@ -21,17 +17,10 @@
 - [Cordova sqlite storage (0.7.6) published](https://build.phonegap.com/plugins/2755) in PhoneGap Build
 - Windows "Universal" (8.1) version is in an experimental/pre-alpha state:
   - Database close and delete operations not yet implemented
-  - You *may* encounter issues with Cordova CLI due to [CB-8866](https://issues.apache.org/jira/browse/CB-8866); as a workaround you can install using [litehelpers / cordova-windows-nufix](https://github.com/litehelpers/cordova-windows-nufix) and `plugman` as described below.
   - No background processing (for future consideration)
   - You *may* encounter issues with Cordova CLI due to [CB-8866](https://issues.apache.org/jira/browse/CB-8866); as a workaround you can install using [litehelpers / cordova-windows-nufix](https://github.com/litehelpers/cordova-windows-nufix) and `plugman` as described below.
-<<<<<<< HEAD
   - In addition, problems with the Windows "Universal" version have been reported in case of a Cordova project using a Visual Studio template/extension instead of Cordova/PhoneGap CLI or `plugman`
-  - Not tested with a Windows 10 (or Windows Phone 10) target
-=======
-  - In addition, problems with the Windows "Universal" version have been reported in case of a Cordova project using a Visual Studio template/extension instead of Cordova/PhoneGap CLI or `plugman`, 
   - Not tested with a Windows 10 (or Windows Phone 10) target; Windows 10 build is not expected to work with Windows Phone
-- Android is supported back to SDK 10 (a.k.a. Gingerbread, Android 2.3.3); support for older versions is available upon request.
->>>>>>> c6351818
 - FTS3, FTS4, and R-Tree support is tested working OK in this version (for all target platforms Android/iOS/Windows "Universal")
 - Status for the other target platforms:
   - Android: now using the [sqlite4java](https://code.google.com/p/sqlite4java/) library (sqlite `3.8.7` embedded), supporting FTS3/FTS4 and R-Tree
@@ -83,15 +72,9 @@
 - Triggers have only been tested on iOS, known to be broken on Android (in case [sqlite4java](https://code.google.com/p/sqlite4java/) is disabled) and Amazon Fire-OS.
 - INSERT statement that affects multiple rows (due to SELECT cause or using triggers, for example) does not report proper rowsAffected on Android (in case [sqlite4java](https://code.google.com/p/sqlite4java/) is disabled) or Amazon Fire-OS.
 - On Windows "Universal" (8.1), rowsAffected can be wrong when there are multiple levels of nesting of INSERT statements.
-<<<<<<< HEAD
 - Memory issue observed when adding a large number of records on Android and Amazon Fire-OS, due to JSON implementation (ref: [#18](https://github.com/litehelpers/Cordova-sqlite-storage/issues/18))
 - A stability issue was reported on the iOS version when in use together with [SockJS](http://sockjs.org/) client such as [pusher-js](https://github.com/pusher/pusher-js) at the same time (see [#196](https://github.com/litehelpers/Cordova-sqlite-storage/issues/196)). The workaround is to call sqlite functions and [SockJS](http://sockjs.org/) client functions in separate ticks (using setTimeout with 0 timeout).
 - DROP table does not actually delete it in WP(7/8) version, due to limitations of CSharp-SQLite.
-=======
-- Memory issue observed when adding a large number of records on Android and Amazon Fire-OS, due to JSON implementation
-- A stability issue was reported on the iOS version when in use together with [SockJS](http://sockjs.org/) client such as [pusher-js](https://github.com/pusher/pusher-js) at the same time. The workaround is to call sqlite functions and [SockJS](http://sockjs.org/) client functions in separate ticks (using setTimeout with 0 timeout).
-- If a sql statement fails for which there is no error handler or the error handler does not return `false` to signal transaction recovery, the plugin fires the remaining sql callbacks before aborting the transaction.
->>>>>>> c6351818
 
 ## Other limitations
 
@@ -107,10 +90,7 @@
 - Large query result can be slow, also due to JSON implementation
 - FTS3/FTS4 and R-Tree are not supported for iOS or Windows "Universal" (8.1).
 - ATTACH another database file is not supported (due to path specifications, which work differently depending on the target platform)
-<<<<<<< HEAD
-=======
 - User-defined savepoints are not supported and not expected to be compatible with the transaction locking mechanism used by this plugin. In addition, the use of BEGIN/COMMIT/ROLLBACK statements is not supported.
->>>>>>> c6351818
 
 ## Limited support (testing needed)
 
@@ -142,14 +122,8 @@
 ## Opening a database
 
 There are two options to open a database:
-<<<<<<< HEAD
 - **Recommended:** `var db = window.sqlitePlugin.openDatabase({name: "my.db", location: 1});`
-  - **WARNING:** The `name:` parameter must be given a string otherwise the behavior is unpredictable.
 - **Classical:** `var db = window.sqlitePlugin.openDatabase("myDatabase.db", "1.0", "Demo", -1);`
-=======
-- Recommended: `var db = window.sqlitePlugin.openDatabase({name: "my.db", location: 1});`
-- Classical: `var db = window.sqlitePlugin.openDatabase("myDatabase.db", "1.0", "Demo", -1);`
->>>>>>> c6351818
 
 The new `location` option is used to select the database subdirectory location (iOS *only*) with the following choices:
 - `0` (default): `Documents` - visible to iTunes and backed up by iCloud
@@ -315,16 +289,10 @@
 
 ## Windows "Universal" target platform
 
-<<<<<<< HEAD
 **IMPORTANT:** There are issues supporing certain Windows target platforms due to [CB-8866](https://issues.apache.org/jira/browse/CB-8866):
 - When using Visual Studio, the default target ("Mixed Platforms") will not work
 - Problems have been with the Windows "Universal" version case of a Cordova project using a Visual Studio template/extension instead of Cordova/PhoneGap CLI or `plugman`
 As an alternative, which will support the ("Mixed Platforms") target, you can use `plugman` instead with [litehelpers / cordova-windows-nufix](https://github.com/litehelpers/cordova-windows-nufix), as described here.
-=======
-**PREREQUISITE** in this version branch *ONLY*: install recent version of `sqlite3.[hc]` in `src/external` and make sure the following constants are defined: `#define SQLITE_TEMP_STORE 2` `#define SQLITE_THREADSAFE 2` and for Windows Phone 8.1 *only*: `#define SQLITE_WIN32_FILEMAPPING_API 1`
->>>>>>> c6351818
-
-**IMPORTANT:** The Cordova CLI currently does not support all Windows target platforms (such as ("Mixed Platforms") due to [CB-8866](https://issues.apache.org/jira/browse/CB-8866). As an alternative, you can use `plugman` instead with [litehelpers / cordova-windows-nufix](https://github.com/litehelpers/cordova-windows-nufix), as described here.
 
 ### Using plugman to support "Mixed Platforms"
 
