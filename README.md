# Cordova/PhoneGap SQLitePlugin

<<<<<<< HEAD
Native interface to sqlite in a Cordova/PhoneGap plugin for Android/iOS/WP(8), with HTML5 Web SQL API

License for Android & WP(8) versions: MIT or Apache 2.0
=======
Native interface to sqlite in a Cordova/PhoneGap plugin for Android & iOS, with HTML5 Web SQL API.

License for Android version: MIT or Apache 2.0
>>>>>>> c257e948

License for iOS version: MIT only

## WARNING: breaking change for Android version

<<<<<<< HEAD
The automatic "`.db`" database file extension is [now removed](https://github.com/brodysoft/Cordova-SQLitePlugin/commit/3723cfc2dc933ae128fe9d5998efe4d76fcb0370) for the Android version, for consistency with the iOS & WP(8) versions. For an existing app, you may have to open an existing database like:
=======
The automatic "`.db`" database file extension is [now removed](https://github.com/brodysoft/Cordova-SQLitePlugin/commit/3723cfc2dc933ae128fe9d5998efe4d76fcb0370) for the Android version, for consistency with the other versions. For an existing app, you may have to open an existing database like:
>>>>>>> c257e948

```js
var db = window.sqlitePlugin.openDatabase({name: "my.db"});
```

Also the threading model is changed as described below.

## Status

- Please use the [Cordova-SQLitePlugin forum](http://groups.google.com/group/Cordova-SQLitePlugin) for community support
- Commercial support is available for SQLCipher integration with Android & iOS versions

## Announcements

- WP(8) version is now working with CSharp-SQLite library (may use DLL or rebuild from source) and passing most of the tests.
- Changes to background processing:
  - The `dbType` option is now removed;
  - Android version is now using one thread per db;
  - for iOS version backround processing using a thread pool is now mandatory;
  - for WP(8) version, background processing with one thread per transaction.
- Fixes to work with PouchDB by [@nolanlawson](https://github.com/nolanlawson)
- Forum renamed to: [Cordova-SQLitePlugin forum](http://groups.google.com/group/Cordova-SQLitePlugin)
- New location: https://github.com/brodysoft/Cordova-SQLitePlugin
- iOS version can now be built with either ARC or MRC.

## Highlights

- Works with Cordova 3.x tooling
- Drop-in replacement for HTML5 SQL API, the only change should be `window.openDatabase()` --> `sqlitePlugin.openDatabase()`
- Failure-safe nested transactions with batch processing optimizations
- As described in [this posting](http://brodyspark.blogspot.com/2012/12/cordovaphonegap-sqlite-plugins-offer.html):
  - Keeps sqlite database in a user data location that is known, can be reconfigured, and iOS will be backed up by iCloud.
  - No 5MB maximum, more information at: http://www.sqlite.org/limits.html
- Android & iOS working with [SQLCipher](http://sqlcipher.net) for encryption (see below)
- Android is supported back to SDK 10 (a.k.a. Gingerbread, Android 2.3.3); Support for older versions is available upon request.

## Some apps using Cordova/PhoneGap SQLitePlugin

- [Get It Done app](http://getitdoneapp.com/) by [marcucio.com](http://marcucio.com/)
- [Larkwire](http://www.larkwire.com/) (iOS version): Learn bird songs the fun way
- [Tangorin](https://play.google.com/store/apps/details?id=com.tangorin.app) (Android) Japanese Dictionary at [tangorin.com](http://tangorin.com/)

## Known issues

<<<<<<< HEAD
- Deleting a database is not (yet) implemented for WP(8).
=======
- db.executeSql() calls callback multiple times
- issues with db.close() & sqlitePlugin.deleteDatabase()
- using web workers is currently not supported and known to be broken on Android
>>>>>>> c257e948

## Other limitations

- The db version, display name, and size parameter values are not supported and will be ignored.
- The sqlite plugin will not work before the callback for the "deviceready" event has been fired, as described in **Usage**.
- For iOS, iCloud backup is NOT optional and should be.
- The Android version cannot work with more than 100 open db files due to its threading model.
- Missing db creation callback
- Multi-page architecture is not (yet) supported.

## Other versions

- Pre-populated database support for Android & iOS: https://github.com/RikshaDriver/Cordova-PrePopulated-SQLitePlugin
- Original version for iOS, with a different API: https://github.com/davibe/Phonegap-SQLitePlugin

## Using with SQLCipher

- for Android version: [this blog posting](http://brodyspark.blogspot.com/2012/12/using-sqlcipher-for-android-with.html) & [enhancements to SQLCipher db classes for Android](http://brodyspark.blogspot.com/2012/12/enhancements-to-sqlcipher-db-classes.html)
- for iOS version: [this posting](http://brodyspark.blogspot.com/2012/12/integrating-sqlcipher-with.html)

**NOTE:** This documentation is out-of-date and to be replaced very soon.

# Usage

The idea is to emulate the HTML5 SQL API as closely as possible. The only major change is to use window.sqlitePlugin.openDatabase() (or sqlitePlugin.openDatabase()) instead of window.openDatabase(). If you see any other major change please report it, it is probably a bug.

## Opening a database

There are two options to open a database:
- Recommended: `var db = window.sqlitePlugin.openDatabase({name: "my.db"});`
- Classical: `var db = window.sqlitePlugin.openDatabase("myDatabase.db", "1.0", "Demo", -1);`

**IMPORTANT:** Please wait for the "deviceready" event, as in the following example:

```js
// Wait for Cordova to load
document.addEventListener("deviceready", onDeviceReady, false);

// Cordova is ready
function onDeviceReady() {
  var db = window.sqlitePlugin.openDatabase({name: "my.db"});
  // ...
}
```

**NOTE:** The database file name should include the extension, if desired.

## Background processing

The threading model depens on which version is used:
- For Android, one background thread per db, always;
<<<<<<< HEAD
- for iOS, background processing using a thread pool (always);
- for WP(8) version, background processing with one thread per transaction, which is internally spawned by the Cordova library.
=======
- for iOS, background processing using a thread pool is enabled by default;

**DEV OPTION (already removed from release version):** To disable background processing for the iOS version:

```js
var db = window.sqlitePlugin.openDatabase({name: "my.db", bgType: 0});
```

**WARNING:** The iOS version has a memory leak if background processing is disabled. This option is not recommended.
>>>>>>> c257e948

# Sample with PRAGMA feature

This is a pretty strong test: first we create a table and add a single entry, then query the count to check if the item was inserted as expected. Note that a new transaction is created in the middle of the first callback.

```js
// Wait for Cordova to load
document.addEventListener("deviceready", onDeviceReady, false);

// Cordova is ready
function onDeviceReady() {
  var db = window.sqlitePlugin.openDatabase({name: "my.db"});

  db.transaction(function(tx) {
    tx.executeSql('DROP TABLE IF EXISTS test_table');
    tx.executeSql('CREATE TABLE IF NOT EXISTS test_table (id integer primary key, data text, data_num integer)');

    // demonstrate PRAGMA:
    db.executeSql("pragma table_info (test_table);", [], function(res) {
      console.log("PRAGMA res: " + JSON.stringify(res));
    });

    tx.executeSql("INSERT INTO test_table (data, data_num) VALUES (?,?)", ["test", 100], function(tx, res) {
      console.log("insertId: " + res.insertId + " -- probably 1");
      console.log("rowsAffected: " + res.rowsAffected + " -- should be 1");

      db.transaction(function(tx) {
        tx.executeSql("select count(id) as cnt from test_table;", [], function(tx, res) {
          console.log("res.rows.length: " + res.rows.length + " -- should be 1");
          console.log("res.rows.item(0).cnt: " + res.rows.item(0).cnt + " -- should be 1");
        });
      });

    }, function(e) {
      console.log("ERROR: " + e.message);
    });
  });
}
```

## Sample with transaction-level nesting

In this case, the same transaction in the first executeSql() callback is being reused to run executeSql() again.

```js
// Wait for Cordova to load
document.addEventListener("deviceready", onDeviceReady, false);

// Cordova is ready
function onDeviceReady() {
  var db = window.sqlitePlugin.openDatabase("Database", "1.0", "Demo", -1);

  db.transaction(function(tx) {
    tx.executeSql('DROP TABLE IF EXISTS test_table');
    tx.executeSql('CREATE TABLE IF NOT EXISTS test_table (id integer primary key, data text, data_num integer)');

    tx.executeSql("INSERT INTO test_table (data, data_num) VALUES (?,?)", ["test", 100], function(tx, res) {
      console.log("insertId: " + res.insertId + " -- probably 1");
      console.log("rowsAffected: " + res.rowsAffected + " -- should be 1");

      tx.executeSql("select count(id) as cnt from test_table;", [], function(tx, res) {
        console.log("res.rows.length: " + res.rows.length + " -- should be 1");
        console.log("res.rows.item(0).cnt: " + res.rows.item(0).cnt + " -- should be 1");
      });

    }, function(e) {
      console.log("ERROR: " + e.message);
    });
  });
}
```

This case will also works with Safari (WebKit), assuming you replace window.sqlitePlugin.openDatabase with window.openDatabase.

## Delete a database

```js
window.sqlitePlugin.deleteDatabase("my.db", successcb, errorcb);
```

<<<<<<< HEAD
**NOTE:** This is not implemented for WP(8).

=======
>>>>>>> c257e948
# Installing

**NOTE:** This plugin is now prepared to be installed using the `cordova` tool.

## Easy install with cordova tool

    npm install -g cordova # if you don't have cordova
    cordova create MyProjectFolder com.my.project MyProject && cd MyProjectFolder # if you are just starting
    cordova plugin add https://github.com/brodysoft/Cordova-SQLitePlugin

You can find more details at [this writeup](http://iphonedevlog.wordpress.com/2014/04/07/installing-chris-brodys-sqlite-database-with-cordova-cli-android/).

## Source tree

- `SQLitePlugin.coffee.md`: platform-independent (Literate coffee-script, can be read by recent coffee-script compiler)
- `www`: `SQLitePlugin.js` now platform-independent
<<<<<<< HEAD
- `src`: Java plugin code for Android; Objective-C plugin code for iOS; C-sharp code & DLLs for WP(8)
=======
- `src`: Java plugin code for Android; Objective-C plugin code for iOS
>>>>>>> c257e948
- `test-www`: simple testing in `index.html` using qunit 1.5.0
- `Lawnchair-adapter`: Lawnchair adaptor, based on the version from the Lawnchair repository, with the basic Lawnchair test suite in `test-www` subdirectory

## Manual installation - Android version

These installation instructions are based on the Android example project from Cordova/PhoneGap 2.7.0. For your first time please unzip the PhoneGap 2.7 zipball and use the `lib/android/example` subdirectory.

 - Install www/SQLitePlugin.js from this repository into assets/www subdirectory
 - Install src/android/org/pgsqlite/SQLitePlugin.java from this repository into src/org/pgsqlite subdirectory
 - Add the plugin element `<plugin name="SQLitePlugin" value="org.pgsqlite.SQLitePlugin"/>` to res/xml/config.xml

Sample change to res/xml/config.xml for Cordova/PhoneGap 2.x:

```diff
--- config.xml.orig	2013-07-23 13:48:09.000000000 +0200
+++ res/xml/config.xml	2013-07-23 13:48:26.000000000 +0200
@@ -36,6 +36,7 @@
     <preference name="useBrowserHistory" value="true" />
     <preference name="exit-on-suspend" value="false" />
 <plugins>
+    <plugin name="SQLitePlugin" value="org.pgsqlite.SQLitePlugin"/>
     <plugin name="App" value="org.apache.cordova.App"/>
     <plugin name="Geolocation" value="org.apache.cordova.GeoBroker"/>
     <plugin name="Device" value="org.apache.cordova.Device"/>
```

Before building for the first time, you have to update the project with the desired version of the Android SDK with a command like:

    android update project --path $(pwd) --target android-17

(assume Android SDK 17, use the correct desired Android SDK number here)

**NOTE:** using this plugin on Cordova pre-3.0 requires the following change to SQLitePlugin.java:

```diff
--- src/android/org/pgsqlite/SQLitePlugin.java	2013-09-10 21:36:20.000000000 +0200
+++ SQLitePlugin.java.old	2013-09-10 21:35:14.000000000 +0200
@@ -17,8 +17,8 @@
 
 import java.util.HashMap;
 
-import org.apache.cordova.CordovaPlugin;
-import org.apache.cordova.CallbackContext;
+import org.apache.cordova.api.CordovaPlugin;
+import org.apache.cordova.api.CallbackContext;
 
 import android.database.Cursor;
```

## Manual installation - iOS version

### SQLite library

In the Project "Build Phases" tab, select the _first_ "Link Binary with Libraries" dropdown menu and add the library `libsqlite3.dylib` or `libsqlite3.0.dylib`.

**NOTE:** In the "Build Phases" there can be multiple "Link Binary with Libraries" dropdown menus. Please select the first one otherwise it will not work.

### SQLite Plugin

Drag .h and .m files into your project's Plugins folder (in xcode) -- I always
just have "Create references" as the option selected.

Take the precompiled javascript file from build/, or compile the coffeescript
file in src/ to javascript WITH the top-level function wrapper option (default).

Use the resulting javascript file in your HTML.

Enable the SQLitePlugin in `config.xml` (Cordova/PhoneGap 2.x):

```diff
--- config.xml.old	2013-05-17 13:18:39.000000000 +0200
+++ config.xml	2013-05-17 13:18:49.000000000 +0200
@@ -39,6 +39,7 @@
     <content src="index.html" />
 
     <plugins>
+        <plugin name="SQLitePlugin" value="SQLitePlugin" />
         <plugin name="Device" value="CDVDevice" />
         <plugin name="Logger" value="CDVLogger" />
         <plugin name="Compass" value="CDVLocation" />
```

<<<<<<< HEAD
## Manual installation - WP(8) version

TODO

=======
>>>>>>> c257e948
## Quick installation test

Make a change like this to index.html (or use the sample code) verify proper installation:

```diff
--- index.html.old	2012-08-04 14:40:07.000000000 +0200
+++ assets/www/index.html	2012-08-04 14:36:05.000000000 +0200
@@ -24,7 +24,35 @@
     <title>PhoneGap</title>
       <link rel="stylesheet" href="master.css" type="text/css" media="screen" title="no title">
       <script type="text/javascript" charset="utf-8" src="cordova-2.0.0.js"></script>
-      <script type="text/javascript" charset="utf-8" src="main.js"></script>
+      <script type="text/javascript" charset="utf-8" src="SQLitePlugin.js"></script>
+
+
+      <script type="text/javascript" charset="utf-8">
+      document.addEventListener("deviceready", onDeviceReady, false);
+      function onDeviceReady() {
+        var db = window.sqlitePlugin.openDatabase("Database", "1.0", "Demo", -1);
+
+        db.transaction(function(tx) {
+          tx.executeSql('DROP TABLE IF EXISTS test_table');
+          tx.executeSql('CREATE TABLE IF NOT EXISTS test_table (id integer primary key, data text, data_num integer)');
+
+          tx.executeSql("INSERT INTO test_table (data, data_num) VALUES (?,?)", ["test", 100], function(tx, res) {
+          console.log("insertId: " + res.insertId + " -- probably 1"); // check #18/#38 is fixed
+          alert("insertId: " + res.insertId + " -- should be valid");
+
+            db.transaction(function(tx) {
+              tx.executeSql("SELECT data_num from test_table;", [], function(tx, res) {
+                console.log("res.rows.length: " + res.rows.length + " -- should be 1");
+                alert("res.rows.item(0).data_num: " + res.rows.item(0).data_num + " -- should be 100");
+              });
+            });
+
+          }, function(e) {
+            console.log("ERROR: " + e.message);
+          });
+        });
+      }
+      </script>
 
   </head>
   <body onload="init();" id="stage" class="theme">
```

# Common traps & pitfalls

- The plugin class name starts with "SQL" in capital letters, but in Javascript the `sqlitePlugin` object name starts with "sql" in small letters.
- Attempting to open a database before receiving the "deviceready" event callback.

# Support

## Reporting issues

If you have an issue with the plugin please check the following first:
- You are using the latest version of the Plugin Javascript & platform-specific Java or Objective-C source from this repository.
- You have installed the Javascript & platform-specific Java or Objective-C correctly.
- You have included the correct version of the cordova Javascript and SQLitePlugin.js and got the path right.
- You have registered the plugin properly in `config.xml`.

If you still cannot get something to work:
- Make the simplest test program you can to demonstrate the issue, including the following characteristics:
  - it completely self-contained, i.e. it is using no extra libraries beyond cordova & SQLitePlugin.js;
  - if the issue is with *adding* data to a table, that the test program includes the statements you used to open the database and create the table;
  - if the issue is with *retrieving* data from a table, that the test program includes the statements you used to open the database, create the table, and enter the data you are trying to retrieve.

Then you can post the issue to the [Cordova-SQLitePlugin forum](http://groups.google.com/group/Cordova-SQLitePlugin) or [raise a new issue](https://github.com/brodysoft/Cordova-SQLitePlugin/issues/new).

## Community forum

If you have any questions about the plugin please post it to the [Cordova-SQLitePlugin forum](http://groups.google.com/group/Cordova-SQLitePlugin).

## Support priorities

**High priority:**

1. Stability is first: immediate resolution or workaround for stability issues (crashing) is the goal.
2. Correctness: any issue with correctness should result in a new testcase together with the bug fix.

**Low priority:** issues with the API or application integration will be given lower priority until the Cordova 3.0 integration is finished for Windows Phone 8. Pull requests are very welcome for these kinds of issues.

## Professional support

Available for integration with SQLCipher.

# Unit test(s)

Unit testing is done in `test-www/`. To run the tests, simply do either:

    ./bin/test.sh ios

or in Android:

    ./bin/test.sh android

# Adapters

## Lawnchair Adapter

### Common adapter

Please look at the `Lawnchair-adapter` tree that contains a common adapter, which should also work with the Android version, along with a test-www directory.

### Included files

Include the following js files in your html:

-  lawnchair.js (you provide)
-  SQLitePlugin.js
-  Lawnchair-sqlitePlugin.js (must come after SQLitePlugin.js)

### Sample

The `name` option will determine the sqlite filename. Optionally, you can change it using the `db` option.

In this example, you would be using/creating the database at: *Documents/kvstore.sqlite3* (all db's in SQLitePlugin are in the Documents folder)

```coffee
kvstore = new Lawnchair { name: "kvstore" }, () ->
  # do stuff
```

Using the `db` option you can create multiple stores in one sqlite file. (There will be one table per store.)

```coffee
recipes = new Lawnchair {db: "cookbook", name: "recipes", ...}
ingredients = new Lawnchair {db: "cookbook", name: "ingredients", ...}
```

It also supports bgType argument:

```coffee
users = new Lawnchair {name: "users", bgType: 1, ...}
```

### PouchDB

The adapter is now part of [PouchDB](http://pouchdb.com/) thanks to [@nolanlawson](https://github.com/nolanlawson), see [PouchDB FAQ](http://pouchdb.com/faq.html).

# Contributing

**IMPORTANT NOTE:** It is better to push your change(s) from a separate branch. Sometimes they need to be reworked before acceptance. Otherwise your `master` branch could become a real mess if rework is needed.

- Testimonials of apps that are using this plugin would be especially helpful.
- Reporting issues to the [Cordova-SQLitePlugin forum](http://groups.google.com/group/Cordova-SQLitePlugin) can help improve the quality of this plugin.
- Patches with bug fixes are helpful, especially when submitted with test code.
- Other enhancements welcome for consideration, when submitted with test code and will work for all supported platforms. Increase of complexity should be avoided.
- All contributions may be reused by [@brodybits (Chris Brody)](https://github.com/brodybits) under another license in the future. Efforts will be taken to give credit for major contributions but it will not be guaranteed.
- Project restructuring, i.e. moving files and/or directories around, should be avoided if possible. If you see a need for restructuring, it is best to ask first on the [Cordova-SQLitePlugin forum](http://groups.google.com/group/Cordova-SQLitePlugin) where alternatives can be discussed before reaching a conclusion. If you want to propose a change to the project structure:
  - Make a special branch within your fork from which you can send the proposed restructuring;
  - Always use `git mv` to move files & directories;
  - Never mix a move/rename operation and any other changes in the same commit.

## Major branches

- `common-src` - source for Android & iOS versions
- `master-src` - source for Android, iOS, & WP(8) versions
- `master-rc` - pre-release version, including source for CSharp-SQLite library classes
- `master` - version for release, will be included in PhoneGap build.
<|MERGE_RESOLUTION|>--- conflicted
+++ resolved
@@ -1,24 +1,14 @@
 # Cordova/PhoneGap SQLitePlugin
 
-<<<<<<< HEAD
 Native interface to sqlite in a Cordova/PhoneGap plugin for Android/iOS/WP(8), with HTML5 Web SQL API
 
 License for Android & WP(8) versions: MIT or Apache 2.0
-=======
-Native interface to sqlite in a Cordova/PhoneGap plugin for Android & iOS, with HTML5 Web SQL API.
-
-License for Android version: MIT or Apache 2.0
->>>>>>> c257e948
 
 License for iOS version: MIT only
 
 ## WARNING: breaking change for Android version
 
-<<<<<<< HEAD
-The automatic "`.db`" database file extension is [now removed](https://github.com/brodysoft/Cordova-SQLitePlugin/commit/3723cfc2dc933ae128fe9d5998efe4d76fcb0370) for the Android version, for consistency with the iOS & WP(8) versions. For an existing app, you may have to open an existing database like:
-=======
 The automatic "`.db`" database file extension is [now removed](https://github.com/brodysoft/Cordova-SQLitePlugin/commit/3723cfc2dc933ae128fe9d5998efe4d76fcb0370) for the Android version, for consistency with the other versions. For an existing app, you may have to open an existing database like:
->>>>>>> c257e948
 
 ```js
 var db = window.sqlitePlugin.openDatabase({name: "my.db"});
@@ -63,13 +53,10 @@
 
 ## Known issues
 
-<<<<<<< HEAD
 - Deleting a database is not (yet) implemented for WP(8).
-=======
 - db.executeSql() calls callback multiple times
 - issues with db.close() & sqlitePlugin.deleteDatabase()
 - using web workers is currently not supported and known to be broken on Android
->>>>>>> c257e948
 
 ## Other limitations
 
@@ -121,20 +108,8 @@
 
 The threading model depens on which version is used:
 - For Android, one background thread per db, always;
-<<<<<<< HEAD
 - for iOS, background processing using a thread pool (always);
 - for WP(8) version, background processing with one thread per transaction, which is internally spawned by the Cordova library.
-=======
-- for iOS, background processing using a thread pool is enabled by default;
-
-**DEV OPTION (already removed from release version):** To disable background processing for the iOS version:
-
-```js
-var db = window.sqlitePlugin.openDatabase({name: "my.db", bgType: 0});
-```
-
-**WARNING:** The iOS version has a memory leak if background processing is disabled. This option is not recommended.
->>>>>>> c257e948
 
 # Sample with PRAGMA feature
 
@@ -215,11 +190,8 @@
 window.sqlitePlugin.deleteDatabase("my.db", successcb, errorcb);
 ```
 
-<<<<<<< HEAD
 **NOTE:** This is not implemented for WP(8).
 
-=======
->>>>>>> c257e948
 # Installing
 
 **NOTE:** This plugin is now prepared to be installed using the `cordova` tool.
@@ -236,11 +208,7 @@
 
 - `SQLitePlugin.coffee.md`: platform-independent (Literate coffee-script, can be read by recent coffee-script compiler)
 - `www`: `SQLitePlugin.js` now platform-independent
-<<<<<<< HEAD
 - `src`: Java plugin code for Android; Objective-C plugin code for iOS; C-sharp code & DLLs for WP(8)
-=======
-- `src`: Java plugin code for Android; Objective-C plugin code for iOS
->>>>>>> c257e948
 - `test-www`: simple testing in `index.html` using qunit 1.5.0
 - `Lawnchair-adapter`: Lawnchair adaptor, based on the version from the Lawnchair repository, with the basic Lawnchair test suite in `test-www` subdirectory
 
@@ -323,13 +291,10 @@
          <plugin name="Compass" value="CDVLocation" />
 ```
 
-<<<<<<< HEAD
 ## Manual installation - WP(8) version
 
 TODO
 
-=======
->>>>>>> c257e948
 ## Quick installation test
 
 Make a change like this to index.html (or use the sample code) verify proper installation:
