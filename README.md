--- conflicted
+++ resolved
@@ -1,12 +1,6 @@
-<<<<<<< HEAD
-# Cordova/PhoneGap sqlite storage adapter plugin
+# Cordova/PhoneGap sqlite storage adapter
 
 Native interface to sqlite in a Cordova/PhoneGap plugin for Android, iOS, Windows (8.1), and WP(7/8) with API similar to HTML5/[Web SQL API](http://www.w3.org/TR/webdatabase/).
-=======
-# Cordova/PhoneGap sqlite storage adapter
- 
-Native interface to sqlite in a Cordova/PhoneGap plugin for Android, iOS, and Windows (8.1), with API similar to HTML5/[Web SQL API](http://www.w3.org/TR/webdatabase/).
->>>>>>> 1f511de5
 
 License for Android, Windows (8.1), and WP(7/8) versions: MIT or Apache 2.0
 
@@ -22,29 +16,24 @@
   - Visual C++ build file is provided for Windows 8.1 only. Visual C++ build support for Windows Phone 8.1 to be added later.
   - Not all Windows CPU targets are supported by automatic installation
 - Status for the other target platforms:
-  - Android: [#193](https://github.com/litehelpers/Cordova-sqlite-storage/issues/193): possible database locking/closing issue, workaround option described here
-  - iOS: issues reported with iOS 8, to be investigated
-  - WP7: possible to build from C#, as specified by `plugin.xml`, **NOT TESTED**
+  - Android: now using the [sqlite4java](https://code.google.com/p/sqlite4java/) library - [Android closing/locking issue (#193)](https://github.com/litehelpers/Cordova-sqlite-storage/issues/193) should now be solved
+  - iOS: issues reported with iOS 8, currently under investigation
+  - WP7: possible to build from C#, as specified by `plugin.xml` - **NOT TESTED**
   - WP8: performance/stability issues have been reported with the CSharp-SQLite library. Windows (universal) platform is recommended for the future.
-- API to open the database is expected to be changed slightly to be more streamlined. Transaction and single-statement query API will NOT be changed.
+  - Amazon Fire-OS version is missing, to be restored in the near future
+- API to open the database may be changed somewhat to be more streamlined. Transaction and single-statement query API will NOT be changed.
 
 ## Announcements
 
-<<<<<<< HEAD
+- Android version is now using the [sqlite4java](https://code.google.com/p/sqlite4java/) library:
+  - NDK part rebuilt with `-DSQLITE_TEMP_STORE=3` CFLAG to support UPDATE properly;
+  - workaround to [Android closing/locking issue (#193)](https://github.com/litehelpers/Cordova-sqlite-storage/issues/193) is no longer necessary and has been removed.
 - Project has been renamed to prevent confusion with [davibe / Phonegap-SQLitePlugin](https://github.com/davibe/Phonegap-SQLitePlugin) (original version for iOS, with a different API)
 - New project location (should redirect)
 - Discussion forum at [Ost.io / @litehelpers / Cordova-sqlite-storage](http://ost.io/@litehelpers/Cordova-sqlite-storage)
 - Windows (8.1) version is added, using the C++ SQLite-WinRT library
 - The test suite is completely ported to Jasmine (2.2.0) and was used to verify the functionality of the new Windows version
-- [SQLCipher](https://www.zetetic.net/sqlcipher/) for Android & iOS is now supported by [litehelpers / Cordova-sqlcipher-adapter](https://github.com/litehelpers/Cordova-sqlcipher-adapter)
-=======
-- Android version is now using the [sqlite4java](https://code.google.com/p/sqlite4java/) library:
-  - NDK part rebuilt with `-DSQLITE_TEMP_STORE=3` CFLAG to support UPDATE properly;
-  - workaround to [Android closing/locking issue (#193)](https://github.com/litehelpers/Cordova-sqlite-storage/issues/193) is no longer necessary and has been removed.
-- Windows (8.1) version is added, using the C++ SQLite-WinRT library
-- The test suite is completely ported to Jasmine (2.2.0) and was used to verify the functionality of the new Windows version
 - [SQLCipher](https://www.zetetic.net/sqlcipher/) for Windows (8.1) in addition to Android & iOS is now supported by [litehelpers / Cordova-sqlcipher-adapter](https://github.com/litehelpers/Cordova-sqlcipher-adapter)
->>>>>>> 1f511de5
 - New `openDatabase` and `deleteDatabase` `location` option to select database location (iOS *only*) and disable iCloud backup
 - Pre-populated databases support for Android & iOS is now integrated, usage described below
 - Fixes to work with PouchDB by [@nolanlawson](https://github.com/nolanlawson)
@@ -61,11 +50,7 @@
 - Pre-populated database option (usage described below)
 
 ## Some apps using this plugin
-<<<<<<< HEAD
-
-=======
- 
->>>>>>> 1f511de5
+
 - [Get It Done app](http://getitdoneapp.com/) by [marcucio.com](http://marcucio.com/)
 - [KAAHE Health Encyclopedia](http://www.kaahe.org/en/index.php?option=com_content&view=article&id=817): Official health app of the Kingdom of Saudi Arabia.
 - [Larkwire](http://www.larkwire.com/) (iOS version): Learn bird songs the fun way
@@ -82,18 +67,11 @@
 ## Other limitations
 
 - The db version, display name, and size parameter values are not supported and will be ignored.
-<<<<<<< HEAD
-- The sqlite storage plugin will not work before the callback for the "deviceready" event has been fired, as described in **Usage**.
-- The Android version cannot work with more than 100 open db files due to its threading model.
-- UNICODE line separator (`\u2028`) is currently not supported and known to be broken in iOS version.
-- UNICODE characters not working in WP(7/8) version
-=======
 - This plugin will not work before the callback for the "deviceready" event has been fired, as described in **Usage**. (This is consistent with the other Cordova plugins.)
 - The Android version cannot work with more than 100 open db files due to its threading model.
 - UNICODE line separator (`\u2028`) is currently not supported and known to be broken in iOS version.
-- UNICODE characters not working in Windows (8.1) version
+- UNICODE characters not working in Windows (8.1) or WP(7/8) version
 - Blob type is currently not supported and known to be broken on multiple platforms.
->>>>>>> 1f511de5
 
 ## Limited support (testing needed)
 
@@ -102,11 +80,7 @@
 
 ## Other versions
 
-<<<<<<< HEAD
-- [litehelpers / Cordova-sqlcipher-adapter](https://github.com/litehelpers/Cordova-sqlcipher-adapter) - supports [SQLCipher](https://www.zetetic.net/sqlcipher/) for Android & iOS
-=======
 - [litehelpers / Cordova-sqlcipher-adapter](https://github.com/litehelpers/Cordova-sqlcipher-adapter) - supports [SQLCipher](https://www.zetetic.net/sqlcipher/) for Android, iOS, and Windows (8.1)
->>>>>>> 1f511de5
 - Original version for iOS (with a different API): [davibe / Phonegap-SQLitePlugin](https://github.com/davibe/Phonegap-SQLitePlugin)
 
 ## Other SQLite adapter projects
@@ -147,25 +121,6 @@
 
 **NOTE:** The database file name should include the extension, if desired.
 
-<<<<<<< HEAD
-### Workaround for Android db locking issue
-
-An [issue was reported](https://github.com/litehelpers/Cordova-sqlite-storage/issues/193), as observed by several people that on some newer versions of the Android, if the app is stopped or aborted without closing the db then:
-- (sometimes) there is an unexpected db lock
-- the data that was inserted before is lost.
-
-It is suspected that this issue is caused by [this Android sqlite commit](https://github.com/android/platform_external_sqlite/commit/d4f30d0d1544f8967ee5763c4a1680cb0553039f), which references and includes the sqlite commit at: http://www.sqlite.org/src/info/6c4c2b7dba
-
-There is an optional workaround that simply closes and reopens the database file at the end of every transaction that is committed. The workaround is enabled by opening the database like:
-
-```js
-var db = window.sqlitePlugin.openDatabase({name: "my.db", androidLockWorkaround: 1});
-```
-
-**NOTE:** This workaround is *only* applied when using `db.transaction()` or `db.readTransaction()`, *not* applied when running `executeSql()` on the database object.
-
-=======
->>>>>>> 1f511de5
 ### Pre-populated database
 
 For Android & iOS (*only*): put the database file in the `www` directory and open the database like:
@@ -326,11 +281,7 @@
     npm install -g cordova # if you don't have cordova
     cordova create MyProjectFolder com.my.project MyProject && cd MyProjectFolder # if you are just starting
     cordova plugin add https://github.com/litehelpers/Cordova-sqlite-storage
-<<<<<<< HEAD
-
-=======
- 
->>>>>>> 1f511de5
+
 You can find more details at [this writeup](http://iphonedevlog.wordpress.com/2014/04/07/installing-chris-brodys-sqlite-database-with-cordova-cli-android/).
 
 **WARNING:** for Windows target platform please read the section above.
@@ -430,13 +381,10 @@
 ```
 
 ## Manual installation - Windows (8.1) version
-<<<<<<< HEAD
 
 TODO
 
 ## Manual installation - WP(7/8) version
-=======
->>>>>>> 1f511de5
 
 TODO
 
@@ -508,19 +456,11 @@
   - if the issue is with *retrieving* data from a table, that the test program includes the statements you used to open the database, create the table, and enter the data you are trying to retrieve.
 
 Then you can [raise the new issue](https://github.com/litehelpers/Cordova-sqlite-storage/issues/new).
-<<<<<<< HEAD
 
 ## Community forum
 
-If you have any questions about the plugin please post them to the new discussion forum at [Ost.io / @litehelpers / Cordova-sqlite-storage](http://ost.io/@litehelpers/Cordova-sqlite-storage)
-
-=======
- 
-## Community forum
-
-If you have any questions about the plugin please post them to the new discussion forum at [Ost.io / @litehelpers / Cordova-sqlite-storage](http://ost.io/@litehelpers/Cordova-sqlite-storage)
- 
->>>>>>> 1f511de5
+If you have any questions about the plugin please post them to the new discussion forum at [Ost.io / @litehelpers / Cordova-sqlite-storage](http://ost.io/@litehelpers/Cordova-sqlite-storage).
+
 # Unit tests
 
 Unit testing is done in `spec`.
@@ -599,26 +539,18 @@
 - Other enhancements welcome for consideration, when submitted with test code and are working for all supported platforms. Increase of complexity should be avoided.
 - All contributions may be reused by [@brodybits (Chris Brody)](https://github.com/brodybits) under another license in the future. Efforts will be taken to give credit for major contributions but it will not be guaranteed.
 - Project restructuring, i.e. moving files and/or directories around, should be avoided if possible.
-<<<<<<< HEAD
-- If you see a need for restructuring, it is the most handy to first discuss it in the forum at [Ost.io / @litehelpers / Cordova-sqlite-storage](http://ost.io/@litehelpers/Cordova-sqlite-storage) where alternatives can be discussed before reaching a conclusion. If you want to propose a change to the project structure:
-  - Make a special branch within your fork from which you can send the proposed restructuring;
-=======
-- If you see a need for restructuring, it is better to first discuss it in the forum at [Ost.io / @litehelpers / Cordova-sqlite-storage](http://ost.io/@litehelpers/Cordova-sqlite-storage) (or in a [new issue](https://github.com/litehelpers/Cordova-sqlite-storage/issues/new) where alternatives can be discussed before reaching a conclusion. If you want to propose a change to the project structure:
+- If you see a need for restructuring, it is better to first discuss it in the forum at [Ost.io / @litehelpers / Cordova-sqlite-storage](http://ost.io/@litehelpers/Cordova-sqlite-storage) (or in a [new issue](https://github.com/litehelpers/Cordova-sqlite-storage/issues/new)) where alternatives can be discussed before reaching a conclusion. If you want to propose a change to the project structure:
   - Remember to make (and use) a special branch within your fork from which you can send the proposed restructuring;
->>>>>>> 1f511de5
   - Always use `git mv` to move files & directories;
   - Never mix a move/rename operation with any other changes in the same commit.
 
 ## Major branches
 
-- `common-src` - source for Android & iOS versions
-- `new-src` - source for Android, iOS, and Windows (8.1) versions
-- `new-common-rc` - pre-release version for Android/iOS/Windows (8.1), including source for SQLite-WinRT (C++ and Javascript) library
-- `wp-src` - source for Android, iOS, and WP(7/8) versions
-- `wp-master-rc` - pre-release version for Android/iOS/WP(7/8), including source for CSharp-SQLite (C#) library classes
-- `full-master-rc` - pre-release version for all platforms, including source for SQLite-WinRT and CSharp-SQLite libraries
-<<<<<<< HEAD
-- [FUTURE TBD] ~~`master` - version for release, will be included in PhoneGap build.~~
-=======
+- `common-src` - source for Android, iOS, and Amazon Fire-OS versions (shared with [litehelpers / Cordova-sqlcipher-adapter](https://github.com/litehelpers/Cordova-sqlcipher-adapter))
+- `new-common-src` - source for Android, iOS, Windows (8.1), and Amazon Fire-OS versions (shared with [litehelpers / Cordova-sqlcipher-adapter](https://github.com/litehelpers/Cordova-sqlcipher-adapter))
+- `new-src` - source for Android, iOS, and Windows (8.1) versions (TBD Amazon Fire-OS version missing)
+- `new-common-rc` - pre-release version for Android/iOS/Windows (8.1), including source for SQLite-WinRT (C++ and Javascript) library (TBD Amazon Fire-OS version missing)
+- `wp-src` - source for Android, iOS, WP(7/8), and Amazon Fire-OS versions
+- `wp-master-rc` - pre-release version for Android, iOS, WP(7/8), and Amazon Fire-OS, including source for CSharp-SQLite (C#) library classes
+- `full-master-rc` - pre-release version for all platforms, including source for SQLite-WinRT and CSharp-SQLite libraries (TBD Amazon Fire-OS version missing)
 - [FUTURE TBD] ~~`master` - version for release, to be included in PhoneGap build.~~
->>>>>>> 1f511de5
