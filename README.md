# Cordova/PhoneGap SQLitePlugin

Native interface to sqlite in a Cordova/PhoneGap plugin for Android/iOS/WP(8), with HTML5 Web SQL API

License for Android & WP(8) versions: MIT or Apache 2.0

License for iOS version: MIT only

## Status

<<<<<<< HEAD
- [Available at PhoneGap build](https://build.phonegap.com/plugins/2097)
=======
>>>>>>> da5c58c8
- SQLCipher integration is not supported by this project, to be supported in a separate project.

## Announcements

- New `openDatabase` and `deleteDatabase` `location` option to select database location (iOS *only*) and disable iCloud backup
- Pre-populated databases support for Android & iOS is now integrated, usage described below
- Fixes to work with PouchDB by [@nolanlawson](https://github.com/nolanlawson)

## Highlights

- Works with Cordova 3.x tooling and [Available at PhoneGap build](https://build.phonegap.com/plugins/2097)
- Drop-in replacement for HTML5 SQL API, the only change should be `window.openDatabase()` --> `sqlitePlugin.openDatabase()`
- Failure-safe nested transactions with batch processing optimizations
- As described in [this posting](http://brodyspark.blogspot.com/2012/12/cordovaphonegap-sqlite-plugins-offer.html):
  - Keeps sqlite database in a user data location that is known, can be reconfigured, and iOS will be backed up by iCloud.
  - No 5MB maximum, more information at: http://www.sqlite.org/limits.html
- Android is supported back to SDK 10 (a.k.a. Gingerbread, Android 2.3.3); Support for older versions is available upon request.
- Pre-populated database option (usage described below)

## Some apps using Cordova/PhoneGap SQLitePlugin

- [Get It Done app](http://getitdoneapp.com/) by [marcucio.com](http://marcucio.com/)
- [KAAHE Health Encyclopedia](http://www.kaahe.org/en/index.php?option=com_content&view=article&id=817): Official health app of the Kingdom of Saudi Arabia.
- [Larkwire](http://www.larkwire.com/) (iOS version): Learn bird songs the fun way
- [Tangorin](https://play.google.com/store/apps/details?id=com.tangorin.app) (Android) Japanese Dictionary at [tangorin.com](http://tangorin.com/)

## Known issues

- Issue reported with PhoneGap Build Hydration.
- Using web workers is currently not supported and known to be broken on Android.
- Triggers are only supported for iOS, known to be broken on Android.
- INSERT statement that affects multiple rows (due to SELECT cause or using triggers, for example) does not report proper rowsAffected on Android.

## Other limitations

- The db version, display name, and size parameter values are not supported and will be ignored.
- The sqlite plugin will not work before the callback for the "deviceready" event has been fired, as described in **Usage**.
- The Android version cannot work with more than 100 open db files due to its threading model.
- UNICODE line separator (`\u2028`) is currently not supported and known to be broken in iOS version.
- UNICODE characters not working with WP(8) version

## Limited support (testing needed)

- Multi-page apps on WP(8)
- DB Triggers (as described above - known to be broken for Android)

## Other versions and related projects

- [MetaMemoryT / websql-client](https://github.com/MetaMemoryT/websql-client) - provides the same API and connects to [websql-server](https://github.com/MetaMemoryT/websql-server) through WebSockets.
- Original version for iOS (with a different API): https://github.com/davibe/Phonegap-SQLitePlugin

# Usage

The idea is to emulate the HTML5 SQL API as closely as possible. The only major change is to use window.sqlitePlugin.openDatabase() (or sqlitePlugin.openDatabase()) instead of window.openDatabase(). If you see any other major change please report it, it is probably a bug.

## Opening a database

There are two options to open a database:
- Recommended: `var db = window.sqlitePlugin.openDatabase({name: "my.db", location: 1});`
- Classical: `var db = window.sqlitePlugin.openDatabase("myDatabase.db", "1.0", "Demo", -1);`

The new `location` option is used to select the database subdirectory location (iOS *only*) with the following choices:
- `0` (default): `Documents` - will be visible to iTunes and backed up by iCloud
- `1`: `Library` - backed up by iCloud, *NOT* visible to iTunes
- `2`: `Library/LocalDatabase` - *NOT* visible to iTunes and *NOT* backed up by iCloud

**IMPORTANT:** Please wait for the "deviceready" event, as in the following example:

```js
// Wait for Cordova to load
document.addEventListener("deviceready", onDeviceReady, false);

// Cordova is ready
function onDeviceReady() {
  var db = window.sqlitePlugin.openDatabase({name: "my.db"});
  // ...
}
```

**NOTE:** The database file name should include the extension, if desired.

### Workaround for Android db locking issue

An [issue was reported](https://github.com/brodysoft/Cordova-SQLitePlugin/issues/193), as observed by several people that on some newer versions of the Android, if the app is stopped or aborted without closing the db then:
- (sometimes) there is an unexpected db lock
- the data that was inserted before is lost.

It is suspected that this issue is caused by [this Android sqlite commit](https://github.com/android/platform_external_sqlite/commit/d4f30d0d1544f8967ee5763c4a1680cb0553039f), which references and includes the sqlite commit at: http://www.sqlite.org/src/info/6c4c2b7dba

The workaround is enabled by opening the database like:

```js
  var db = window.sqlitePlugin.openDatabase({name: "my.db", androidLockWorkaround: 1});
```

### Pre-populated database

For Android & iOS (*only*): put the database file in the `www` directory and open the database like:

```js
  var db = window.sqlitePlugin.openDatabase({name: "my.db", createFromLocation: 1});
```

**IMPORTANT NOTES:**

- Put the pre-populated database file in the `www` subdirectory. This should work well with using the Cordova CLI to support both Android & iOS versions.
- The pre-populated database file name must match **exactly** the file name given in `openDatabase`. The automatic extension has been completely eliminated.

## Background processing

The threading model depends on which version is used:
- For Android & WP(8), one background thread per db (always);
- for iOS, background processing using a thread pool (always).

# Sample with PRAGMA feature

This is a pretty strong test: first we create a table and add a single entry, then query the count to check if the item was inserted as expected. Note that a new transaction is created in the middle of the first callback.

```js
// Wait for Cordova to load
document.addEventListener("deviceready", onDeviceReady, false);

// Cordova is ready
function onDeviceReady() {
  var db = window.sqlitePlugin.openDatabase({name: "my.db"});

  db.transaction(function(tx) {
    tx.executeSql('DROP TABLE IF EXISTS test_table');
    tx.executeSql('CREATE TABLE IF NOT EXISTS test_table (id integer primary key, data text, data_num integer)');

    // demonstrate PRAGMA:
    db.executeSql("pragma table_info (test_table);", [], function(res) {
      console.log("PRAGMA res: " + JSON.stringify(res));
    });

    tx.executeSql("INSERT INTO test_table (data, data_num) VALUES (?,?)", ["test", 100], function(tx, res) {
      console.log("insertId: " + res.insertId + " -- probably 1");
      console.log("rowsAffected: " + res.rowsAffected + " -- should be 1");

      db.transaction(function(tx) {
        tx.executeSql("select count(id) as cnt from test_table;", [], function(tx, res) {
          console.log("res.rows.length: " + res.rows.length + " -- should be 1");
          console.log("res.rows.item(0).cnt: " + res.rows.item(0).cnt + " -- should be 1");
        });
      });

    }, function(e) {
      console.log("ERROR: " + e.message);
    });
  });
}
```

## Sample with transaction-level nesting

In this case, the same transaction in the first executeSql() callback is being reused to run executeSql() again.

```js
// Wait for Cordova to load
document.addEventListener("deviceready", onDeviceReady, false);

// Cordova is ready
function onDeviceReady() {
  var db = window.sqlitePlugin.openDatabase("Database", "1.0", "Demo", -1);

  db.transaction(function(tx) {
    tx.executeSql('DROP TABLE IF EXISTS test_table');
    tx.executeSql('CREATE TABLE IF NOT EXISTS test_table (id integer primary key, data text, data_num integer)');

    tx.executeSql("INSERT INTO test_table (data, data_num) VALUES (?,?)", ["test", 100], function(tx, res) {
      console.log("insertId: " + res.insertId + " -- probably 1");
      console.log("rowsAffected: " + res.rowsAffected + " -- should be 1");

      tx.executeSql("select count(id) as cnt from test_table;", [], function(tx, res) {
        console.log("res.rows.length: " + res.rows.length + " -- should be 1");
        console.log("res.rows.item(0).cnt: " + res.rows.item(0).cnt + " -- should be 1");
      });

    }, function(e) {
      console.log("ERROR: " + e.message);
    });
  });
}
```

This case will also works with Safari (WebKit), assuming you replace window.sqlitePlugin.openDatabase with window.openDatabase.

## Delete a database

```js
window.sqlitePlugin.deleteDatabase({name: "my.db", location: 1}, successcb, errorcb);
```

`location` as described above for `openDatabase` (iOS *only*)

# Installing

**NOTE:** This plugin is now prepared to be installed using the `cordova` tool.

## Easy install with cordova tool

    npm install -g cordova # if you don't have cordova
    cordova create MyProjectFolder com.my.project MyProject && cd MyProjectFolder # if you are just starting
    cordova plugin add https://github.com/brodysoft/Cordova-SQLitePlugin

You can find more details at [this writeup](http://iphonedevlog.wordpress.com/2014/04/07/installing-chris-brodys-sqlite-database-with-cordova-cli-android/).

**IMPORTANT:** sometimes you have to update the version for a platform before you can build, like: `cordova prepare ios`

**NOTE:** If you cannot build for a platform after `cordova prepare`, you may have to remove the platform and add it again, such as:

    cordova platform rm ios
    cordova platform add ios

## Source tree

- `SQLitePlugin.coffee.md`: platform-independent (Literate coffee-script, can be read by recent coffee-script compiler)
- `www`: `SQLitePlugin.js` now platform-independent
- `src`: Java plugin code for Android; Objective-C plugin code for iOS; C-sharp code & DLLs for WP(8)
- `test-www`: simple testing in `index.html` using qunit 1.5.0
- `Lawnchair-adapter`: Lawnchair adaptor, based on the version from the Lawnchair repository, with the basic Lawnchair test suite in `test-www` subdirectory

## Manual installation - Android version

These installation instructions are based on the Android example project from Cordova/PhoneGap 2.7.0. For your first time please unzip the PhoneGap 2.7 zipball and use the `lib/android/example` subdirectory.

 - Install www/SQLitePlugin.js from this repository into assets/www subdirectory
 - Install src/android/org/pgsqlite/SQLitePlugin.java from this repository into src/org/pgsqlite subdirectory
 - Add the plugin element `<plugin name="SQLitePlugin" value="org.pgsqlite.SQLitePlugin"/>` to res/xml/config.xml

Sample change to res/xml/config.xml for Cordova/PhoneGap 2.x:

```diff
--- config.xml.orig	2013-07-23 13:48:09.000000000 +0200
+++ res/xml/config.xml	2013-07-23 13:48:26.000000000 +0200
@@ -36,6 +36,7 @@
     <preference name="useBrowserHistory" value="true" />
     <preference name="exit-on-suspend" value="false" />
 <plugins>
+    <plugin name="SQLitePlugin" value="org.pgsqlite.SQLitePlugin"/>
     <plugin name="App" value="org.apache.cordova.App"/>
     <plugin name="Geolocation" value="org.apache.cordova.GeoBroker"/>
     <plugin name="Device" value="org.apache.cordova.Device"/>
```

Before building for the first time, you have to update the project with the desired version of the Android SDK with a command like:

    android update project --path $(pwd) --target android-17

(assume Android SDK 17, use the correct desired Android SDK number here)

**NOTE:** using this plugin on Cordova pre-3.0 requires the following change to SQLitePlugin.java:

```diff
--- src/android/org/pgsqlite/SQLitePlugin.java	2013-09-10 21:36:20.000000000 +0200
+++ SQLitePlugin.java.old	2013-09-10 21:35:14.000000000 +0200
@@ -17,8 +17,8 @@
 
 import java.util.HashMap;
 
-import org.apache.cordova.CordovaPlugin;
-import org.apache.cordova.CallbackContext;
+import org.apache.cordova.api.CordovaPlugin;
+import org.apache.cordova.api.CallbackContext;
 
 import android.database.Cursor;
```

## Manual installation - iOS version

### SQLite library

In the Project "Build Phases" tab, select the _first_ "Link Binary with Libraries" dropdown menu and add the library `libsqlite3.dylib` or `libsqlite3.0.dylib`.

**NOTE:** In the "Build Phases" there can be multiple "Link Binary with Libraries" dropdown menus. Please select the first one otherwise it will not work.

### SQLite Plugin

Drag .h and .m files into your project's Plugins folder (in xcode) -- I always
just have "Create references" as the option selected.

Take the precompiled javascript file from build/, or compile the coffeescript
file in src/ to javascript WITH the top-level function wrapper option (default).

Use the resulting javascript file in your HTML.

Enable the SQLitePlugin in `config.xml` (Cordova/PhoneGap 2.x):

```diff
--- config.xml.old	2013-05-17 13:18:39.000000000 +0200
+++ config.xml	2013-05-17 13:18:49.000000000 +0200
@@ -39,6 +39,7 @@
     <content src="index.html" />
 
     <plugins>
+        <plugin name="SQLitePlugin" value="SQLitePlugin" />
         <plugin name="Device" value="CDVDevice" />
         <plugin name="Logger" value="CDVLogger" />
         <plugin name="Compass" value="CDVLocation" />
```

## Manual installation - WP(8) version

TODO

## Quick installation test

Make a change like this to index.html (or use the sample code) verify proper installation:

```diff
--- index.html.old	2012-08-04 14:40:07.000000000 +0200
+++ assets/www/index.html	2012-08-04 14:36:05.000000000 +0200
@@ -24,7 +24,35 @@
     <title>PhoneGap</title>
       <link rel="stylesheet" href="master.css" type="text/css" media="screen" title="no title">
       <script type="text/javascript" charset="utf-8" src="cordova-2.0.0.js"></script>
-      <script type="text/javascript" charset="utf-8" src="main.js"></script>
+      <script type="text/javascript" charset="utf-8" src="SQLitePlugin.js"></script>
+
+
+      <script type="text/javascript" charset="utf-8">
+      document.addEventListener("deviceready", onDeviceReady, false);
+      function onDeviceReady() {
+        var db = window.sqlitePlugin.openDatabase("Database", "1.0", "Demo", -1);
+
+        db.transaction(function(tx) {
+          tx.executeSql('DROP TABLE IF EXISTS test_table');
+          tx.executeSql('CREATE TABLE IF NOT EXISTS test_table (id integer primary key, data text, data_num integer)');
+
+          tx.executeSql("INSERT INTO test_table (data, data_num) VALUES (?,?)", ["test", 100], function(tx, res) {
+          console.log("insertId: " + res.insertId + " -- probably 1"); // check #18/#38 is fixed
+          alert("insertId: " + res.insertId + " -- should be valid");
+
+            db.transaction(function(tx) {
+              tx.executeSql("SELECT data_num from test_table;", [], function(tx, res) {
+                console.log("res.rows.length: " + res.rows.length + " -- should be 1");
+                alert("res.rows.item(0).data_num: " + res.rows.item(0).data_num + " -- should be 100");
+              });
+            });
+
+          }, function(e) {
+            console.log("ERROR: " + e.message);
+          });
+        });
+      }
+      </script>
 
   </head>
   <body onload="init();" id="stage" class="theme">
```

# Common traps & pitfalls

- The plugin class name starts with "SQL" in capital letters, but in Javascript the `sqlitePlugin` object name starts with "sql" in small letters.
- Attempting to open a database before receiving the "deviceready" event callback.

# Support

## Reporting issues

If you have an issue with the plugin please check the following first:
- You are using the latest version of the Plugin Javascript & platform-specific Java or Objective-C source from this repository.
- You have installed the Javascript & platform-specific Java or Objective-C correctly.
- You have included the correct version of the cordova Javascript and SQLitePlugin.js and got the path right.
- You have registered the plugin properly in `config.xml`.

If you still cannot get something to work:
- Make the simplest test program you can to demonstrate the issue, including the following characteristics:
  - it completely self-contained, i.e. it is using no extra libraries beyond cordova & SQLitePlugin.js;
  - if the issue is with *adding* data to a table, that the test program includes the statements you used to open the database and create the table;
  - if the issue is with *retrieving* data from a table, that the test program includes the statements you used to open the database, create the table, and enter the data you are trying to retrieve.

<<<<<<< HEAD
Then you can [raise the issue](https://github.com/brodysoft/Cordova-SQLitePlugin/issues/new).
=======
Then you can [raise the new issue](https://github.com/brodysoft/Cordova-SQLitePlugin/issues/new).
>>>>>>> da5c58c8

## Community forum

If you have any questions about the plugin please post it to the [Cordova-SQLitePlugin forum](http://groups.google.com/group/Cordova-SQLitePlugin).

**NOTE:** Please report all bugs at [brodysoft / Cordova-SQLitePlugin / issues](https://github.com/brodysoft/Cordova-SQLitePlugin/issues) so they can be tracked properly.
<<<<<<< HEAD

## Support priorities

**High priority:**

1. Stability is first: immediate resolution or workaround for stability issues (crashing) is the goal.
2. Correctness: any issue with correctness should result in a new testcase together with the bug fix.

**Low priority:** issues with the API or application integration will be given lower priority until the Cordova CLI integration is finished for Windows (8+). Pull requests are very welcome for these kinds of issues.
=======
>>>>>>> da5c58c8

# Unit tests

Unit testing is done in `test-www/`.

## running tests from shell

To run the tests from \*nix shell, simply do either:
 
    ./bin/test.sh ios

or for Android:

    ./bin/test.sh android

To run then from a windows powershell do either

    .\bin\test.ps1 android

or for Windows Phone 8:

    .\bin\test.ps1 wp8

# Adapters

## Lawnchair Adapter

### Common adapter

Please look at the `Lawnchair-adapter` tree that contains a common adapter, which should also work with the Android version, along with a test-www directory.

### Included files

Include the following js files in your html:

-  lawnchair.js (you provide)
-  SQLitePlugin.js
-  Lawnchair-sqlitePlugin.js (must come after SQLitePlugin.js)

### Sample

The `name` option will determine the sqlite filename. Optionally, you can change it using the `db` option.

In this example, you would be using/creating the database at: *Documents/kvstore.sqlite3* (all db's in SQLitePlugin are in the Documents folder)

```coffee
kvstore = new Lawnchair { name: "kvstore" }, () ->
  # do stuff
```

Using the `db` option you can create multiple stores in one sqlite file. (There will be one table per store.)

```coffee
recipes = new Lawnchair {db: "cookbook", name: "recipes", ...}
ingredients = new Lawnchair {db: "cookbook", name: "ingredients", ...}
```

It also supports bgType argument:

```coffee
users = new Lawnchair {name: "users", bgType: 1, ...}
```

### PouchDB

The adapter is now part of [PouchDB](http://pouchdb.com/) thanks to [@nolanlawson](https://github.com/nolanlawson), see [PouchDB FAQ](http://pouchdb.com/faq.html).

# Contributing

**WARNING:** Please do NOT propose changes from your `master` branch. In general changes will be rebased using `git rebase` or `git cherry-pick` and not merged.

- Testimonials of apps that are using this plugin would be especially helpful.
- Reporting issues at [brodysoft / Cordova-SQLitePlugin / issues](https://github.com/brodysoft/Cordova-SQLitePlugin/issues) can help improve the quality of this plugin.
- Patches with bug fixes are helpful, especially when submitted with test code.
- Other enhancements welcome for consideration, when submitted with test code and will work for all supported platforms. Increase of complexity should be avoided.
- All contributions may be reused by [@brodybits (Chris Brody)](https://github.com/brodybits) under another license in the future. Efforts will be taken to give credit for major contributions but it will not be guaranteed.
- Project restructuring, i.e. moving files and/or directories around, should be avoided if possible. If you see a need for restructuring, it is best to ask first on the [Cordova-SQLitePlugin forum](http://groups.google.com/group/Cordova-SQLitePlugin) where alternatives can be discussed before reaching a conclusion. If you want to propose a change to the project structure:
  - Make a special branch within your fork from which you can send the proposed restructuring;
  - Always use `git mv` to move files & directories;
  - Never mix a move/rename operation and any other changes in the same commit.

## Major branches

- `common-src` - source for Android & iOS versions
- `master-src` - source for Android, iOS, & WP(8) versions
- `master-rc` - pre-release version, including source for CSharp-SQLite library classes
- `master` - version for release, will be included in PhoneGap build.<|MERGE_RESOLUTION|>--- conflicted
+++ resolved
@@ -8,10 +8,7 @@
 
 ## Status
 
-<<<<<<< HEAD
 - [Available at PhoneGap build](https://build.phonegap.com/plugins/2097)
-=======
->>>>>>> da5c58c8
 - SQLCipher integration is not supported by this project, to be supported in a separate project.
 
 ## Announcements
@@ -384,29 +381,13 @@
   - if the issue is with *adding* data to a table, that the test program includes the statements you used to open the database and create the table;
   - if the issue is with *retrieving* data from a table, that the test program includes the statements you used to open the database, create the table, and enter the data you are trying to retrieve.
 
-<<<<<<< HEAD
-Then you can [raise the issue](https://github.com/brodysoft/Cordova-SQLitePlugin/issues/new).
-=======
 Then you can [raise the new issue](https://github.com/brodysoft/Cordova-SQLitePlugin/issues/new).
->>>>>>> da5c58c8
 
 ## Community forum
 
 If you have any questions about the plugin please post it to the [Cordova-SQLitePlugin forum](http://groups.google.com/group/Cordova-SQLitePlugin).
 
 **NOTE:** Please report all bugs at [brodysoft / Cordova-SQLitePlugin / issues](https://github.com/brodysoft/Cordova-SQLitePlugin/issues) so they can be tracked properly.
-<<<<<<< HEAD
-
-## Support priorities
-
-**High priority:**
-
-1. Stability is first: immediate resolution or workaround for stability issues (crashing) is the goal.
-2. Correctness: any issue with correctness should result in a new testcase together with the bug fix.
-
-**Low priority:** issues with the API or application integration will be given lower priority until the Cordova CLI integration is finished for Windows (8+). Pull requests are very welcome for these kinds of issues.
-=======
->>>>>>> da5c58c8
 
 # Unit tests
 
