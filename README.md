# Cordova/PhoneGap SQLitePlugin

<<<<<<< HEAD
Native interface to sqlite in a Cordova/PhoneGap plugin for Android/iOS/WP(8), with HTML5 Web SQL API
=======
Native interface to sqlite in a Cordova/PhoneGap plugin for Android & iOS, with API similar to HTML5/[Web SQL API](http://www.w3.org/TR/webdatabase/).
>>>>>>> 69c73ef7

License for Android & WP(8) versions: MIT or Apache 2.0

License for iOS version: MIT only

## Status

TBD

## Announcements

- [SQLCipher](https://www.zetetic.net/sqlcipher/) for Android & iOS is now supported by [brodysoft / Cordova-sqlcipher-adaptor](https://github.com/brodysoft/Cordova-sqlcipher-adaptor)
- New `openDatabase` and `deleteDatabase` `location` option to select database location (iOS *only*) and disable iCloud backup
- Pre-populated databases support for Android & iOS is now integrated, usage described below
- Fixes to work with PouchDB by [@nolanlawson](https://github.com/nolanlawson)

## Highlights

- Works with Cordova 3.x tooling
- Drop-in replacement for HTML5 SQL API, the only change should be `window.openDatabase()` --> `sqlitePlugin.openDatabase()`
- Failure-safe nested transactions with batch processing optimizations
- As described in [this posting](http://brodyspark.blogspot.com/2012/12/cordovaphonegap-sqlite-plugins-offer.html):
  - Keeps sqlite database in a user data location that is known, can be reconfigured, and iOS will be backed up by iCloud.
  - No 5MB maximum, more information at: http://www.sqlite.org/limits.html
- Android is supported back to SDK 10 (a.k.a. Gingerbread, Android 2.3.3); Support for older versions is available upon request.
- Pre-populated database option (usage described below)

## Some apps using Cordova/PhoneGap SQLitePlugin

- [Get It Done app](http://getitdoneapp.com/) by [marcucio.com](http://marcucio.com/)
- [KAAHE Health Encyclopedia](http://www.kaahe.org/en/index.php?option=com_content&view=article&id=817): Official health app of the Kingdom of Saudi Arabia.
- [Larkwire](http://www.larkwire.com/) (iOS version): Learn bird songs the fun way
- [Tangorin](https://play.google.com/store/apps/details?id=com.tangorin.app) (Android) Japanese Dictionary at [tangorin.com](http://tangorin.com/)

## Known issues

- Using web workers is currently not supported and known to be broken on Android.
- Triggers are only supported for iOS, known to be broken on Android.
- INSERT statement that affects multiple rows (due to SELECT cause or using triggers, for example) does not report proper rowsAffected on Android.

## Other limitations

- The db version, display name, and size parameter values are not supported and will be ignored.
- The sqlite plugin will not work before the callback for the "deviceready" event has been fired, as described in **Usage**.
- The Android version cannot work with more than 100 open db files due to its threading model.
- UNICODE line separator (`\u2028`) is currently not supported and known to be broken in iOS version.
- UNICODE characters not working with WP(8) version

## Limited support (testing needed)

- Multi-page apps on WP(8)
- DB Triggers (as described above - known to be broken for Android)

## Other versions and related projects

<<<<<<< HEAD
- [MetaMemoryT / websql-client](https://github.com/MetaMemoryT/websql-client) - provides the same API and connects to [websql-server](https://github.com/MetaMemoryT/websql-server) through WebSockets.
- Original version for iOS (with a different API): https://github.com/davibe/Phonegap-SQLitePlugin
=======
- [brodysoft / Cordova-sqlcipher-adaptor](https://github.com/brodysoft/Cordova-sqlcipher-adaptor) - supports [SQLCipher](https://www.zetetic.net/sqlcipher/) for Android & iOS.
- [MetaMemoryT / websql-client](https://github.com/MetaMemoryT/websql-client) - provides the same API and connects to [websql-server](https://github.com/MetaMemoryT/websql-server) through WebSockets.
- Original version for iOS (with a different API): [davibe / Phonegap-SQLitePlugin](https://github.com/davibe/Phonegap-SQLitePlugin)
>>>>>>> 69c73ef7

# Usage

The idea is to emulate the HTML5/[Web SQL API](http://www.w3.org/TR/webdatabase/) as closely as possible. The only major change is to use `window.sqlitePlugin.openDatabase()` (or `sqlitePlugin.openDatabase()`) instead of `window.openDatabase()`. If you see any other major change please report it, it is probably a bug.

## Opening a database

There are two options to open a database:
- Recommended: `var db = window.sqlitePlugin.openDatabase({name: "my.db", location: 1});`
- Classical: `var db = window.sqlitePlugin.openDatabase("myDatabase.db", "1.0", "Demo", -1);`

The new `location` option is used to select the database subdirectory location (iOS *only*) with the following choices:
- `0` (default): `Documents` - will be visible to iTunes and backed up by iCloud
- `1`: `Library` - backed up by iCloud, *NOT* visible to iTunes
- `2`: `Library/LocalDatabase` - *NOT* visible to iTunes and *NOT* backed up by iCloud

**IMPORTANT:** Please wait for the "deviceready" event, as in the following example:

```js
// Wait for Cordova to load
document.addEventListener("deviceready", onDeviceReady, false);

// Cordova is ready
function onDeviceReady() {
  var db = window.sqlitePlugin.openDatabase({name: "my.db"});
  // ...
}
```

**NOTE:** The database file name should include the extension, if desired.

### Workaround for Android db locking issue

An [issue was reported](https://github.com/brodysoft/Cordova-SQLitePlugin/issues/193), as observed by several people that on some newer versions of the Android, if the app is stopped or aborted without closing the db then:
- (sometimes) there is an unexpected db lock
- the data that was inserted before is lost.

It is suspected that this issue is caused by [this Android sqlite commit](https://github.com/android/platform_external_sqlite/commit/d4f30d0d1544f8967ee5763c4a1680cb0553039f), which references and includes the sqlite commit at: http://www.sqlite.org/src/info/6c4c2b7dba

There is an optional workaround that simply closes and reopens the database file at the end of every transaction that is committed. The workaround is enabled by opening the database like:

```js
var db = window.sqlitePlugin.openDatabase({name: "my.db", androidLockWorkaround: 1});
```

**NOTE:** This workaround is *only* applied when using `db.transaction()` or `db.readTransaction()`, *not* applied when running `executeSql()` on the database object.

### Pre-populated database

For Android & iOS (*only*): put the database file in the `www` directory and open the database like:

```js
var db = window.sqlitePlugin.openDatabase({name: "my.db", createFromLocation: 1});
```

or to disable iCloud backup:

```js
db = sqlitePlugin.openDatabase({name: "my.db", location: 2, createFromLocation: 1});
```

**IMPORTANT NOTES:**

- Put the pre-populated database file in the `www` subdirectory. This should work well with using the Cordova CLI to support both Android & iOS versions.
- The pre-populated database file name must match **exactly** the file name given in `openDatabase`. The automatic extension has been completely eliminated.
- The pre-populated database file is ignored if the database file with the same name already exists in your database file location.

**TIP:** If you don't see the data from the pre-populated database file, completely remove your app and try it again!

## Background processing

The threading model depends on which version is used:
<<<<<<< HEAD
- For Android & WP(8), one background thread per db (always);
- for iOS, background processing using a thread pool (always).
=======
- For Android, one background thread per db;
- for iOS, background processing using a thread pool.
>>>>>>> 69c73ef7

# Sample with PRAGMA feature

This is a pretty strong test: first we create a table and add a single entry, then query the count to check if the item was inserted as expected. Note that a new transaction is created in the middle of the first callback.

```js
// Wait for Cordova to load
document.addEventListener("deviceready", onDeviceReady, false);

// Cordova is ready
function onDeviceReady() {
  var db = window.sqlitePlugin.openDatabase({name: "my.db"});

  db.transaction(function(tx) {
    tx.executeSql('DROP TABLE IF EXISTS test_table');
    tx.executeSql('CREATE TABLE IF NOT EXISTS test_table (id integer primary key, data text, data_num integer)');

    // demonstrate PRAGMA:
    db.executeSql("pragma table_info (test_table);", [], function(res) {
      console.log("PRAGMA res: " + JSON.stringify(res));
    });

    tx.executeSql("INSERT INTO test_table (data, data_num) VALUES (?,?)", ["test", 100], function(tx, res) {
      console.log("insertId: " + res.insertId + " -- probably 1");
      console.log("rowsAffected: " + res.rowsAffected + " -- should be 1");

      db.transaction(function(tx) {
        tx.executeSql("select count(id) as cnt from test_table;", [], function(tx, res) {
          console.log("res.rows.length: " + res.rows.length + " -- should be 1");
          console.log("res.rows.item(0).cnt: " + res.rows.item(0).cnt + " -- should be 1");
        });
      });

    }, function(e) {
      console.log("ERROR: " + e.message);
    });
  });
}
```

## Sample with transaction-level nesting

In this case, the same transaction in the first executeSql() callback is being reused to run executeSql() again.

```js
// Wait for Cordova to load
document.addEventListener("deviceready", onDeviceReady, false);

// Cordova is ready
function onDeviceReady() {
  var db = window.sqlitePlugin.openDatabase("Database", "1.0", "Demo", -1);

  db.transaction(function(tx) {
    tx.executeSql('DROP TABLE IF EXISTS test_table');
    tx.executeSql('CREATE TABLE IF NOT EXISTS test_table (id integer primary key, data text, data_num integer)');

    tx.executeSql("INSERT INTO test_table (data, data_num) VALUES (?,?)", ["test", 100], function(tx, res) {
      console.log("insertId: " + res.insertId + " -- probably 1");
      console.log("rowsAffected: " + res.rowsAffected + " -- should be 1");

      tx.executeSql("select count(id) as cnt from test_table;", [], function(tx, res) {
        console.log("res.rows.length: " + res.rows.length + " -- should be 1");
        console.log("res.rows.item(0).cnt: " + res.rows.item(0).cnt + " -- should be 1");
      });

    }, function(e) {
      console.log("ERROR: " + e.message);
    });
  });
}
```

This case will also works with Safari (WebKit), assuming you replace `window.sqlitePlugin.openDatabase` with `window.openDatabase`.

## Delete a database

```js
window.sqlitePlugin.deleteDatabase({name: "my.db", location: 1}, successcb, errorcb);
```

`location` as described above for `openDatabase` (iOS *only*)

# Installing

## Easy install with plugman tool

For Android:

    plugman install --platform android --project path.to.my.project.folder --plugin https://github.com/brodysoft/Cordova-sqlcipher-adaptor

For iOS:

    plugman install --platform ios --project path.to.my.project.folder --plugin https://github.com/brodysoft/Cordova-sqlcipher-adaptor

## Easy install with Cordova CLI tool

    npm install -g cordova # if you don't have cordova
    cordova create MyProjectFolder com.my.project MyProject && cd MyProjectFolder # if you are just starting
    cordova plugin add https://github.com/brodysoft/Cordova-SQLitePlugin

You can find more details at [this writeup](http://iphonedevlog.wordpress.com/2014/04/07/installing-chris-brodys-sqlite-database-with-cordova-cli-android/).

**IMPORTANT:** sometimes you have to update the version for a platform before you can build, like: `cordova prepare ios`

**NOTE:** If you cannot build for a platform after `cordova prepare`, you may have to remove the platform and add it again, such as:

    cordova platform rm ios
    cordova platform add ios

## Source tree

- `SQLitePlugin.coffee.md`: platform-independent (Literate coffee-script, can be read by recent coffee-script compiler)
- `www`: `SQLitePlugin.js` now platform-independent
- `src`: Java plugin code for Android; Objective-C plugin code for iOS; C-sharp code & DLLs for WP(8)
- `test-www`: simple testing in `index.html` using qunit 1.5.0
- `Lawnchair-adapter`: Lawnchair adaptor, based on the version from the Lawnchair repository, with the basic Lawnchair test suite in `test-www` subdirectory

## Manual installation - Android version

These installation instructions are based on the Android example project from Cordova/PhoneGap 2.7.0. For your first time please unzip the PhoneGap 2.7 zipball and use the `lib/android/example` subdirectory.

 - Install www/SQLitePlugin.js from this repository into assets/www subdirectory
 - Install src/android/org/pgsqlite/SQLitePlugin.java from this repository into src/org/pgsqlite subdirectory
 - Add the plugin element `<plugin name="SQLitePlugin" value="org.pgsqlite.SQLitePlugin"/>` to res/xml/config.xml

Sample change to res/xml/config.xml for Cordova/PhoneGap 2.x:

```diff
--- config.xml.orig	2013-07-23 13:48:09.000000000 +0200
+++ res/xml/config.xml	2013-07-23 13:48:26.000000000 +0200
@@ -36,6 +36,7 @@
     <preference name="useBrowserHistory" value="true" />
     <preference name="exit-on-suspend" value="false" />
 <plugins>
+    <plugin name="SQLitePlugin" value="org.pgsqlite.SQLitePlugin"/>
     <plugin name="App" value="org.apache.cordova.App"/>
     <plugin name="Geolocation" value="org.apache.cordova.GeoBroker"/>
     <plugin name="Device" value="org.apache.cordova.Device"/>
```

Before building for the first time, you have to update the project with the desired version of the Android SDK with a command like:

    android update project --path $(pwd) --target android-17

(assume Android SDK 17, use the correct desired Android SDK number here)

**NOTE:** using this plugin on Cordova pre-3.0 requires the following change to SQLitePlugin.java:

```diff
--- src/android/org/pgsqlite/SQLitePlugin.java	2013-09-10 21:36:20.000000000 +0200
+++ SQLitePlugin.java.old	2013-09-10 21:35:14.000000000 +0200
@@ -17,8 +17,8 @@
 
 import java.util.HashMap;
 
-import org.apache.cordova.CordovaPlugin;
-import org.apache.cordova.CallbackContext;
+import org.apache.cordova.api.CordovaPlugin;
+import org.apache.cordova.api.CallbackContext;
 
 import android.database.Cursor;
```

## Manual installation - iOS version

### SQLite library

In the Project "Build Phases" tab, select the _first_ "Link Binary with Libraries" dropdown menu and add the library `libsqlite3.dylib` or `libsqlite3.0.dylib`.

**NOTE:** In the "Build Phases" there can be multiple "Link Binary with Libraries" dropdown menus. Please select the first one otherwise it will not work.

### SQLite Plugin

Drag .h and .m files into your project's Plugins folder (in xcode) -- I always
just have "Create references" as the option selected.

Take the precompiled javascript file from build/, or compile the coffeescript
file in src/ to javascript WITH the top-level function wrapper option (default).

Use the resulting javascript file in your HTML.

Enable the SQLitePlugin in `config.xml` (Cordova/PhoneGap 2.x):

```diff
--- config.xml.old	2013-05-17 13:18:39.000000000 +0200
+++ config.xml	2013-05-17 13:18:49.000000000 +0200
@@ -39,6 +39,7 @@
     <content src="index.html" />
 
     <plugins>
+        <plugin name="SQLitePlugin" value="SQLitePlugin" />
         <plugin name="Device" value="CDVDevice" />
         <plugin name="Logger" value="CDVLogger" />
         <plugin name="Compass" value="CDVLocation" />
```

## Manual installation - WP(8) version

TODO

## Quick installation test

Make a change like this to index.html (or use the sample code) verify proper installation:

```diff
--- index.html.old	2012-08-04 14:40:07.000000000 +0200
+++ assets/www/index.html	2012-08-04 14:36:05.000000000 +0200
@@ -24,7 +24,35 @@
     <title>PhoneGap</title>
       <link rel="stylesheet" href="master.css" type="text/css" media="screen" title="no title">
       <script type="text/javascript" charset="utf-8" src="cordova-2.0.0.js"></script>
-      <script type="text/javascript" charset="utf-8" src="main.js"></script>
+      <script type="text/javascript" charset="utf-8" src="SQLitePlugin.js"></script>
+
+
+      <script type="text/javascript" charset="utf-8">
+      document.addEventListener("deviceready", onDeviceReady, false);
+      function onDeviceReady() {
+        var db = window.sqlitePlugin.openDatabase("Database", "1.0", "Demo", -1);
+
+        db.transaction(function(tx) {
+          tx.executeSql('DROP TABLE IF EXISTS test_table');
+          tx.executeSql('CREATE TABLE IF NOT EXISTS test_table (id integer primary key, data text, data_num integer)');
+
+          tx.executeSql("INSERT INTO test_table (data, data_num) VALUES (?,?)", ["test", 100], function(tx, res) {
+          console.log("insertId: " + res.insertId + " -- probably 1"); // check #18/#38 is fixed
+          alert("insertId: " + res.insertId + " -- should be valid");
+
+            db.transaction(function(tx) {
+              tx.executeSql("SELECT data_num from test_table;", [], function(tx, res) {
+                console.log("res.rows.length: " + res.rows.length + " -- should be 1");
+                alert("res.rows.item(0).data_num: " + res.rows.item(0).data_num + " -- should be 100");
+              });
+            });
+
+          }, function(e) {
+            console.log("ERROR: " + e.message);
+          });
+        });
+      }
+      </script>
 
   </head>
   <body onload="init();" id="stage" class="theme">
```

# Common traps & pitfalls

- The plugin class name starts with "SQL" in capital letters, but in Javascript the `sqlitePlugin` object name starts with "sql" in small letters.
- Attempting to open a database before receiving the "deviceready" event callback.

# Support

## Reporting issues

If you have an issue with the plugin please check the following first:
- You are using the latest version of the Plugin Javascript & platform-specific Java or Objective-C source from this repository.
- You have installed the Javascript & platform-specific Java or Objective-C correctly.
- You have included the correct version of the cordova Javascript and SQLitePlugin.js and got the path right.
- You have registered the plugin properly in `config.xml`.

If you still cannot get something to work:
- Make the simplest test program you can to demonstrate the issue, including the following characteristics:
  - it completely self-contained, i.e. it is using no extra libraries beyond cordova & SQLitePlugin.js;
  - if the issue is with *adding* data to a table, that the test program includes the statements you used to open the database and create the table;
  - if the issue is with *retrieving* data from a table, that the test program includes the statements you used to open the database, create the table, and enter the data you are trying to retrieve.

Then you can [raise the new issue](https://github.com/brodysoft/Cordova-SQLitePlugin/issues/new).

## Community forum

If you have any questions about the plugin please post it to the [Cordova-SQLitePlugin forum](http://groups.google.com/group/Cordova-SQLitePlugin).

**NOTE:** Please report all bugs at [brodysoft / Cordova-SQLitePlugin / issues](https://github.com/brodysoft/Cordova-SQLitePlugin/issues) so they can be tracked properly.

# Unit tests

Unit testing is done in `test-www/`.

## running tests from shell

To run the tests from \*nix shell, simply do either:
 
    ./bin/test.sh ios

or for Android:

    ./bin/test.sh android

To run then from a windows powershell do either

    .\bin\test.ps1 android

or for Windows Phone 8:

    .\bin\test.ps1 wp8

# Adapters

## Lawnchair Adapter

### Common adapter

Please look at the `Lawnchair-adapter` tree that contains a common adapter, which should also work with the Android version, along with a test-www directory.

### Included files

Include the following js files in your html:

-  lawnchair.js (you provide)
-  SQLitePlugin.js
-  Lawnchair-sqlitePlugin.js (must come after SQLitePlugin.js)

### Sample

The `name` option will determine the sqlite filename. Optionally, you can change it using the `db` option.

In this example, you would be using/creating the database at: *Documents/kvstore.sqlite3* (all db's in SQLitePlugin are in the Documents folder)

```coffee
kvstore = new Lawnchair { name: "kvstore" }, () ->
  # do stuff
```

Using the `db` option you can create multiple stores in one sqlite file. (There will be one table per store.)

```coffee
recipes = new Lawnchair {db: "cookbook", name: "recipes", ...}
ingredients = new Lawnchair {db: "cookbook", name: "ingredients", ...}
```

It also supports bgType argument:

```coffee
users = new Lawnchair {name: "users", bgType: 1, ...}
```

### PouchDB

The adapter is now part of [PouchDB](http://pouchdb.com/) thanks to [@nolanlawson](https://github.com/nolanlawson), see [PouchDB FAQ](http://pouchdb.com/faq.html).

# Contributing

**WARNING:** Please do NOT propose changes from your `master` branch. In general changes will be rebased using `git rebase` or `git cherry-pick` and not merged.

- Testimonials of apps that are using this plugin would be especially helpful.
- Reporting issues at [brodysoft / Cordova-SQLitePlugin / issues](https://github.com/brodysoft/Cordova-SQLitePlugin/issues) can help improve the quality of this plugin.
- Patches with bug fixes are helpful, especially when submitted with test code.
- Other enhancements welcome for consideration, when submitted with test code and will work for all supported platforms. Increase of complexity should be avoided.
- All contributions may be reused by [@brodybits (Chris Brody)](https://github.com/brodybits) under another license in the future. Efforts will be taken to give credit for major contributions but it will not be guaranteed.
- Project restructuring, i.e. moving files and/or directories around, should be avoided if possible. If you see a need for restructuring, it is best to ask first on the [Cordova-SQLitePlugin forum](http://groups.google.com/group/Cordova-SQLitePlugin) where alternatives can be discussed before reaching a conclusion. If you want to propose a change to the project structure:
  - Make a special branch within your fork from which you can send the proposed restructuring;
  - Always use `git mv` to move files & directories;
  - Never mix a move/rename operation and any other changes in the same commit.

## Major branches

- `common-src` - source for Android & iOS versions
- `master-src` - source for Android, iOS, & WP(8) versions
- `master-rc` - pre-release version, including source for CSharp-SQLite library classes
- `master` - version for release, will be included in PhoneGap build.
<|MERGE_RESOLUTION|>--- conflicted
+++ resolved
@@ -1,10 +1,6 @@
 # Cordova/PhoneGap SQLitePlugin
 
-<<<<<<< HEAD
-Native interface to sqlite in a Cordova/PhoneGap plugin for Android/iOS/WP(8), with HTML5 Web SQL API
-=======
-Native interface to sqlite in a Cordova/PhoneGap plugin for Android & iOS, with API similar to HTML5/[Web SQL API](http://www.w3.org/TR/webdatabase/).
->>>>>>> 69c73ef7
+Native interface to sqlite in a Cordova/PhoneGap plugin for Android/iOS/WP(8), with API similar to HTML5/[Web SQL API](http://www.w3.org/TR/webdatabase/).
 
 License for Android & WP(8) versions: MIT or Apache 2.0
 
@@ -60,14 +56,9 @@
 
 ## Other versions and related projects
 
-<<<<<<< HEAD
-- [MetaMemoryT / websql-client](https://github.com/MetaMemoryT/websql-client) - provides the same API and connects to [websql-server](https://github.com/MetaMemoryT/websql-server) through WebSockets.
-- Original version for iOS (with a different API): https://github.com/davibe/Phonegap-SQLitePlugin
-=======
 - [brodysoft / Cordova-sqlcipher-adaptor](https://github.com/brodysoft/Cordova-sqlcipher-adaptor) - supports [SQLCipher](https://www.zetetic.net/sqlcipher/) for Android & iOS.
 - [MetaMemoryT / websql-client](https://github.com/MetaMemoryT/websql-client) - provides the same API and connects to [websql-server](https://github.com/MetaMemoryT/websql-server) through WebSockets.
 - Original version for iOS (with a different API): [davibe / Phonegap-SQLitePlugin](https://github.com/davibe/Phonegap-SQLitePlugin)
->>>>>>> 69c73ef7
 
 # Usage
 
@@ -140,13 +131,8 @@
 ## Background processing
 
 The threading model depends on which version is used:
-<<<<<<< HEAD
-- For Android & WP(8), one background thread per db (always);
-- for iOS, background processing using a thread pool (always).
-=======
-- For Android, one background thread per db;
+- For Android & WP(8), one background thread per db;
 - for iOS, background processing using a thread pool.
->>>>>>> 69c73ef7
 
 # Sample with PRAGMA feature
 
