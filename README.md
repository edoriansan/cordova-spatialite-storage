--- conflicted
+++ resolved
@@ -8,17 +8,10 @@
 
 ## Status
 
-<<<<<<< HEAD
 - [Stable version available at PhoneGap build](https://build.phonegap.com/plugins/2368)
-- Windows (8.1) version is in experimental state (sqlite `3.8.8.3` embedded):
-  - No background processing
-  - Database close and delete operations not yet implemented
-  - FIXED: ~~insertId and rowsAffected are missing in the results for INSERT/UPDATE/DELETE statements~~
-=======
 - Windows (8.1) version is in alpha/beta state:
   - No background processing
   - Database close and delete operations not yet implemented
->>>>>>> ed5efe78
   - Visual C++ build file is provided for Windows 8.1 only. Visual C++ build support for Windows Phone 8.1 to be added later.
   - Not all Windows CPU targets are supported by automatic installation
 - Status for the other target platforms:
@@ -33,13 +26,10 @@
 - Android version is now using the [sqlite4java](https://code.google.com/p/sqlite4java/) library:
   - NDK part rebuilt with `-DSQLITE_TEMP_STORE=3` CFLAG to support UPDATE properly;
   - workaround to [Android closing/locking issue (#193)](https://github.com/litehelpers/Cordova-sqlite-storage/issues/193) is no longer necessary and has been removed.
-<<<<<<< HEAD
 - iOS version is now fixed to override the correct pluginInitialize method and should work with recent versions of iOS
 - Project has been renamed to prevent confusion with [davibe / Phonegap-SQLitePlugin](https://github.com/davibe/Phonegap-SQLitePlugin) (original version for iOS, with a different API)
 - New project location (should redirect)
 - Discussion forum at [Ost.io / @litehelpers / Cordova-sqlite-storage](http://ost.io/@litehelpers/Cordova-sqlite-storage)
-=======
->>>>>>> ed5efe78
 - Windows (8.1) version is added, using the C++ SQLite-WinRT library
 - The test suite is completely ported to Jasmine (2.2.0) and was used to verify the functionality of the new Windows version
 - [SQLCipher](https://www.zetetic.net/sqlcipher/) for Windows (8.1) in addition to Android & iOS is now supported by [litehelpers / Cordova-sqlcipher-adapter](https://github.com/litehelpers/Cordova-sqlcipher-adapter)
@@ -67,19 +57,11 @@
 
 ## Known issues
 
-<<<<<<< HEAD
 - Issue reported with PhoneGap Build Hydration.
 - Multi-page apps are not supported and known to be broken on Android and Amazon Fire-OS.
 - Using web workers is currently not supported and known to be broken on Android and Amazon Fire-OS.
-- Triggers have only been tested on iOS, known to be broken on Amazon Fire-OS.
-- INSERT statement that affects multiple rows (due to SELECT cause or using triggers, for example) does not report proper rowsAffected on Amazon Fire-OS.
-- FIXED: ~~For Windows (8.1), insertId and rowsAffected are missing in the results for INSERT/UPDATE/DELETE statements.~~
-=======
-- Multi-page apps are not supported and known to be broken on Android (and Amazon Fire-OS).
-- Using web workers is currently not supported and known to be broken on Android (and Amazon Fire-OS).
 - Triggers have only been tested on iOS, known to be broken on Android (in case [sqlite4java](https://code.google.com/p/sqlite4java/) is disabled) and Amazon Fire-OS.
 - INSERT statement that affects multiple rows (due to SELECT cause or using triggers, for example) does not report proper rowsAffected on Android (in case [sqlite4java](https://code.google.com/p/sqlite4java/) is disabled) or Amazon Fire-OS.
->>>>>>> ed5efe78
 - On Windows (8.1), rowsAffected can be wrong when there are multiple levels of nesting of INSERT statements.
 
 ## Other limitations
@@ -359,15 +341,9 @@
 These installation instructions are based on the Android example project from Cordova/PhoneGap 2.7.0, using the `lib/android/example` subdirectory from the PhoneGap 2.7 zipball.
 
  - Install `SQLitePlugin.js` from `www` into `assets/www`
-<<<<<<< HEAD
- - Install src/android/org/pgsqlite/SQLitePlugin.java from this repository into src/org/pgsqlite subdirectory
- - Install the `libs` subtree from `src/android/sqlite4java/libs` into your Android project
- - Add the plugin element `<plugin name="SQLitePlugin" value="org.pgsqlite.SQLitePlugin"/>` to res/xml/config.xml
-=======
  - Install `SQLiteAndroidDatabase.java` and `SQLitePlugin.java` from `src/android/io/liteglue` into `src/io/liteglue` subdirectory
  - Install the `libs` subtree from `src/android/sqlite4java/libs` into your Android project
  - Add the plugin element `<plugin name="SQLitePlugin" value="io.liteglue.SQLitePlugin"/>` to `res/xml/config.xml`
->>>>>>> ed5efe78
 
 Sample change to `res/xml/config.xml` for Cordova/PhoneGap 2.x:
 
