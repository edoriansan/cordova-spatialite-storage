--- conflicted
+++ resolved
@@ -23,16 +23,13 @@
 
 ## Announcements
 
-<<<<<<< HEAD
+- Issue with multi-page apps is fixed for Android
 - WP(8) version is now working with CSharp-SQLite library (may use DLL or rebuild from source) and passing most of the tests.
 - Changes to background processing:
   - The `dbType` option is now removed;
   - Android version is now using one thread per db;
   - for iOS version backround processing using a thread pool is now mandatory;
   - for WP(8) version, background processing with one thread per transaction.
-=======
-- Issue with multi-page apps is fixed for Android
->>>>>>> 7fc7b764
 - Fixes to work with PouchDB by [@nolanlawson](https://github.com/nolanlawson)
 - Forum renamed to: [Cordova-SQLitePlugin forum](http://groups.google.com/group/Cordova-SQLitePlugin)
 - New location: https://github.com/brodysoft/Cordova-SQLitePlugin
