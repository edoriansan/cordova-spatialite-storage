--- conflicted
+++ resolved
@@ -1,29 +1,20 @@
 # Cordova/PhoneGap SQLitePlugin
 
-<<<<<<< HEAD
-Native interface to sqlite in a Cordova/PhoneGap plugin for Android/iOS/WP(7/8), with API similar to HTML5/[Web SQL API](http://www.w3.org/TR/webdatabase/).
-
-License for Android & WP(7/8) versions: MIT or Apache 2.0
-=======
-Native interface to sqlite in a Cordova/PhoneGap plugin for Android, iOS, and Windows (8.1), with API similar to HTML5/[Web SQL API](http://www.w3.org/TR/webdatabase/).
-
-License for Android and Windows (8.1) versions: MIT or Apache 2.0
->>>>>>> 2413eb03
+Native interface to sqlite in a Cordova/PhoneGap plugin for Android, iOS, Windows (8.1), and WP(7/8) with API similar to HTML5/[Web SQL API](http://www.w3.org/TR/webdatabase/).
+
+License for Android, Windows (8.1), and WP(7/8) versions: MIT or Apache 2.0
 
 License for iOS version: MIT only
 
 ## Status
 
-<<<<<<< HEAD
-- [Available at PhoneGap build](https://build.phonegap.com/plugins/2368)
-=======
+- [Stable version available at PhoneGap build](https://build.phonegap.com/plugins/2368)
 - Windows (8.1) version is in experimental state:
   - No background processing
   - Database close and delete operations not yet implemented
   - insertId and rowsAffected are missing in the results for INSERT/UPDATE/DELETE statements
   - Visual C++ build file is provided for Windows 8.1 only. Visual C++ build support for Windows Phone 8.1 will be added later.
   - Not all Windows CPU targets are supported by automatic installation
->>>>>>> 2413eb03
 
 ## Announcements
 
@@ -35,7 +26,7 @@
 
 ## Highlights
 
-- Works with Cordova 3.x tooling and [available at PhoneGap build](https://build.phonegap.com/plugins/2368)
+- Works with Cordova 3.x tooling and [stable version available at PhoneGap build](https://build.phonegap.com/plugins/2368)
 - Drop-in replacement for HTML5 SQL API, the only change should be `window.openDatabase()` --> `sqlitePlugin.openDatabase()`
 - Failure-safe nested transactions with batch processing optimizations
 - As described in [this posting](http://brodyspark.blogspot.com/2012/12/cordovaphonegap-sqlite-plugins-offer.html):
@@ -53,11 +44,8 @@
 
 ## Known issues
 
-<<<<<<< HEAD
 - Issue reported with PhoneGap Build Hydration.
-=======
 - Multi-page apps are not supported and known to be broken on Android.
->>>>>>> 2413eb03
 - Using web workers is currently not supported and known to be broken on Android.
 - Triggers are only supported for iOS, known to be broken on Android.
 - INSERT statement that affects multiple rows (due to SELECT cause or using triggers, for example) does not report proper rowsAffected on Android.
@@ -68,16 +56,12 @@
 - The sqlite plugin will not work before the callback for the "deviceready" event has been fired, as described in **Usage**.
 - The Android version cannot work with more than 100 open db files due to its threading model.
 - UNICODE line separator (`\u2028`) is currently not supported and known to be broken in iOS version.
-<<<<<<< HEAD
-- UNICODE characters not working with WP(7/8) version
-=======
-- UNICODE characters not working in Windows (8.1) version
->>>>>>> 2413eb03
+- UNICODE characters not working in WP(7/8) version
 
 ## Limited support (testing needed)
 
-- Multi-page apps on WP(7/8)
 - DB Triggers (as described above - known to be broken for Android)
+- UNICODE characters not fully tested with Windows (8.1) version
 
 ## Other versions
 
@@ -164,14 +148,9 @@
 ## Background processing
 
 The threading model depends on which version is used:
-<<<<<<< HEAD
-- For Android & WP(7/8), one background thread per db;
-- for iOS, background processing using a thread pool.
-=======
-- For Android, one background thread per db;
+- For Android and WP(7/8), one background thread per db;
 - for iOS, background processing using a thread pool;
 - for Windows, no background processing (will be added).
->>>>>>> 2413eb03
 
 # Sample with PRAGMA feature
 
@@ -292,19 +271,12 @@
 ```shell
 plugman install --platform MYPLATFORM --project path.to.my.project.folder --plugin https://github.com/brodysoft/Cordova-SQLitePlugin
 ```
-<<<<<<< HEAD
 
 where MYPLATFORM is `android`, `ios`, or `wp8`.
 
-Here is a posting how to get started on Windows without the Cordova CLI tool: http://brodybits.blogspot.com/2015/03/trying-cordova-for-android-on-windows-without-cordova-cli.html
-=======
-
-where MYPLATFORM is `android` or `ios`.
-
 A posting how to get started developing on Windows host without the Cordova CLI tool (for Android target only) is available [here](http://brodybits.blogspot.com/2015/03/trying-cordova-for-android-on-windows-without-cordova-cli.html).
 
 **NOTE:** Automatic installation for the Windows target platform is *not* properly supported by the `plugman` tool.
->>>>>>> 2413eb03
 
 ## Easy install with Cordova CLI tool
 
@@ -326,15 +298,9 @@
 ## Source tree
 
 - `SQLitePlugin.coffee.md`: platform-independent (Literate coffee-script, can be read by recent coffee-script compiler)
-<<<<<<< HEAD
-- `www`: `SQLitePlugin.js` now platform-independent
-- `src`: Java plugin code for Android; Objective-C plugin code for iOS; C-sharp code & DLLs for WP(7/8)
-- `test-www`: simple testing in `index.html` using qunit 1.5.0
-=======
 - `www`: `SQLitePlugin.js` platform-independent Javascript as generated from `SQLitePlugin.coffee.md` (and checked in!)
-- `src`: Java plugin code for Android; Objective-C plugin code for iOS; Javascript proxy code for Windows (8.1)
+- `src`: Java plugin code for Android; Objective-C plugin code for iOS; Javascript proxy code for Windows (8.1); C-sharp code for WP(7/8)
 - `spec`: test suite using Jasmine (2.2.0), ported from QUnit `test-www` test suite, working on all platforms
->>>>>>> 2413eb03
 - `Lawnchair-adapter`: Lawnchair adaptor, based on the version from the Lawnchair repository, with the basic Lawnchair test suite in `test-www` subdirectory
 
 ## Manual installation - Android version
@@ -416,11 +382,11 @@
          <plugin name="Compass" value="CDVLocation" />
 ```
 
-<<<<<<< HEAD
+## Manual installation - Windows (8.1) version
+
+TODO
+
 ## Manual installation - WP(7/8) version
-=======
-## Manual installation - Windows version
->>>>>>> 2413eb03
 
 TODO
 
@@ -517,15 +483,13 @@
 
     .\bin\test.ps1 android
 
-<<<<<<< HEAD
-or for Windows Phone 8:
+or for Windows (8.1):
+
+    .\bin\test.ps1 windows
+
+or for Windows Phone (7/8):
 
     .\bin\test.ps1 wp8
-=======
-or for Windows (8.1):
-
-    .\bin\test.ps1 windows
->>>>>>> 2413eb03
 
 # Adapters
 
@@ -586,12 +550,9 @@
 ## Major branches
 
 - `common-src` - source for Android & iOS versions
-<<<<<<< HEAD
-- `wp-src` - source for Android, iOS, & WP(7/8) versions
-=======
 - `new-src` - source for Android, iOS, and Windows (8.1) versions
-- `new-common-rc` - pre-release version for Windows (8.1), including source for SQLite-WinRT C++ library
-- `master-src` - source for Android, iOS, & WP(8) versions
->>>>>>> 2413eb03
-- `master-rc` - pre-release version, including source for CSharp-SQLite library classes
-- `master` - version for release, will be included in PhoneGap build.+- `new-common-rc` - pre-release version for Android/iOS/Windows (8.1), including source for SQLite-WinRT (C++ and Javascript) library
+- `wp-src` - source for Android, iOS, and WP(7/8) versions
+- `wp-master-rc` - pre-release version for Android/iOS/WP(7/8), including source for CSharp-SQLite (C#) library classes
+- `full-master-rc` - pre-release version for all platforms, including source for SQLite-WinRT and CSharp-SQLite libraries
+- [FUTURE TBD] ~~`master` - version for release, will be included in PhoneGap build.~~