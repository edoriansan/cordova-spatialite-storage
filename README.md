--- conflicted
+++ resolved
@@ -1,9 +1,8 @@
-<<<<<<< HEAD
 # Cordova/PhoneGap sqlite storage adapter
 
 [![Join the chat at https://gitter.im/litehelpers/Cordova-sqlite-storage](https://badges.gitter.im/Join%20Chat.svg)](https://gitter.im/litehelpers/Cordova-sqlite-storage?utm_source=badge&utm_medium=badge&utm_campaign=pr-badge&utm_content=badge)
 
-Native interface to sqlite in a Cordova/PhoneGap plugin for Android, iOS, Windows Universal (8.1), Amazon Fire-OS, and WP(7/8) with API similar to HTML5/[Web SQL API](http://www.w3.org/TR/webdatabase/).
+Native interface to sqlite in a Cordova/PhoneGap plugin for Android, iOS, Windows "Universal" (8.1), Amazon Fire-OS, and WP(7/8) with API similar to HTML5/[Web SQL API](http://www.w3.org/TR/webdatabase/).
 
 License for Android, Windows Universal (8.1), Amazon Fire-OS, and WP(7/8) versions: MIT or Apache 2.0
 
@@ -16,31 +15,12 @@
 ## Status
 
 - [Cordova sqlite storage (0.7.6) published](https://build.phonegap.com/plugins/2755) in PhoneGap Build
-=======
-# Cordova/PhoneGap sqlite storage (common version)
- 
-Native interface to sqlite in a Cordova/PhoneGap plugin for Android, iOS, and Windows Universal (8.1), with API similar to HTML5/[Web SQL API](http://www.w3.org/TR/webdatabase/).
-
-License for Android and Windows Universal (8.1) versions: MIT or Apache 2.0
-
-License for iOS version: MIT only
-
-This version is a branch that is common to [litehelpers / Cordova-sqlite-storage](https://github.com/litehelpers/Cordova-sqlite-storage) and [litehelpers / Cordova-sqlcipher-adapter](https://github.com/litehelpers/Cordova-sqlcipher-adapter).
-
-|Android CI|iOS CI |
-|----------|-------|
-|[![Circle CI](https://circleci.com/gh/litehelpers/cordova-sqlite-common.svg?style=svg)](https://circleci.com/gh/litehelpers/cordova-sqlite-common)|[![Build Status](https://travis-ci.org/litehelpers/cordova-sqlite-common.svg?branch=cordova-sqlite-common)](https://travis-ci.org/litehelpers/cordova-sqlite-common)|
-
-## Status
-
->>>>>>> fc780f30
 - Windows Universal (8.1) version is in pre-alpha state:
   - Database close and delete operations not yet implemented
   - Does not work properly with Cordova CLI due to [CB-8866](https://issues.apache.org/jira/browse/CB-8866). Please install using [litehelpers / cordova-windows-nufix](https://github.com/litehelpers/cordova-windows-nufix) and `plugman` as described below.
   - No background processing (for future consideration)
 - Android is supported back to SDK 10 (a.k.a. Gingerbread, Android 2.3.3); support for older versions is available upon request.
 - API to open the database may be changed somewhat to be more streamlined. Transaction and single-statement query API will NOT be changed.
-<<<<<<< HEAD
 - Status for the other target platforms:
   - Android: now using the [sqlite4java](https://code.google.com/p/sqlite4java/) library (sqlite `3.8.7` embedded)
   - iOS: sqlite `3.8.9` embedded
@@ -60,13 +40,6 @@
 - Project has been renamed to prevent confusion with [davibe / Phonegap-SQLitePlugin](https://github.com/davibe/Phonegap-SQLitePlugin) (original version for iOS, with a different API)
 - New project location (should redirect)
 - Discussion forum at [Ost.io / @litehelpers / Cordova-sqlite-storage](http://ost.io/@litehelpers/Cordova-sqlite-storage)
-=======
- 
-## Announcements
-
-- Windows Universal version now supports both Windows 8.1 and Windows Phone 8.1
-- iOS version is now fixed to override the correct pluginInitialize method and should work with recent versions of iOS
->>>>>>> fc780f30
 - The test suite is completely ported to Jasmine (2.2.0) and was used to verify the functionality of the new Windows version
 - [SQLCipher](https://www.zetetic.net/sqlcipher/) for Windows (8.1) in addition to Android & iOS is now supported by [litehelpers / Cordova-sqlcipher-adapter](https://github.com/litehelpers/Cordova-sqlcipher-adapter)
 - New `openDatabase` and `deleteDatabase` `location` option to select database location (iOS *only*) and disable iCloud backup
@@ -91,67 +64,38 @@
 
 ## Known issues
 
-<<<<<<< HEAD
 - Issue reported with PhoneGap Build Hydration.
 - For some reason, PhoneGap Build may fail to build the iOS version unless the name of the app starts with an uppercase and contains no spaces (see [#243](https://github.com/litehelpers/Cordova-sqlite-storage/issues/243); [Wizcorp/phonegap-facebook-plugin#830](https://github.com/Wizcorp/phonegap-facebook-plugin/issues/830); [phonegap/build#431](https://github.com/phonegap/build/issues/431)).
 - Multi-page apps are not supported and known to be broken on Android and Amazon Fire-OS.
 - Using web workers is currently not supported and known to be broken on Android and Amazon Fire-OS.
 - Triggers have only been tested on iOS, known to be broken on Android (in case [sqlite4java](https://code.google.com/p/sqlite4java/) is disabled) and Amazon Fire-OS.
 - INSERT statement that affects multiple rows (due to SELECT cause or using triggers, for example) does not report proper rowsAffected on Android (in case [sqlite4java](https://code.google.com/p/sqlite4java/) is disabled) or Amazon Fire-OS.
-- On Windows (8.1), rowsAffected can be wrong when there are multiple levels of nesting of INSERT statements.
+- On Windows Universal (8.1), rowsAffected can be wrong when there are multiple levels of nesting of INSERT statements.
 - Memory issue observed when adding a large number of records on Android and Amazon Fire-OS, due to JSON implementation (ref: [#18](https://github.com/litehelpers/Cordova-sqlite-storage/issues/18))
 - A stability issue was reported on the iOS version when in use together with [SockJS](http://sockjs.org/) client such as [pusher-js](https://github.com/pusher/pusher-js) at the same time (see [#196](https://github.com/litehelpers/Cordova-sqlite-storage/issues/196)). The workaround is to call sqlite functions and [SockJS](http://sockjs.org/) client functions in separate ticks (using setTimeout with 0 timeout).
-=======
-- Multi-page apps are not supported and known to be broken on Android and Amazon Fire-OS.
-- Using web workers is currently not supported and known to be broken on Android and Amazon Fire-OS.
-- Triggers have only been tested on iOS, known to be broken on Android (without [sqlite4java](https://code.google.com/p/sqlite4java/)) and Amazon Fire-OS.
-- INSERT statement that affects multiple rows (due to SELECT cause or using triggers, for example) does not report proper rowsAffected on Android (without [sqlite4java](https://code.google.com/p/sqlite4java/)) or Amazon Fire-OS.
-- On Windows Universal (8.1), rowsAffected can be wrong when there are multiple levels of nesting of INSERT statements.
-- Memory issue observed when adding a large number of records on Android and Amazon Fire-OS, due to JSON implementation
-- A stability issue was reported on the iOS version when in use together with [SockJS](http://sockjs.org/) client such as [pusher-js](https://github.com/pusher/pusher-js) at the same time. The workaround is to call sqlite functions and [SockJS](http://sockjs.org/) client functions in separate ticks (using setTimeout with 0 timeout).
->>>>>>> fc780f30
 
 ## Other limitations
 
 - The db version, display name, and size parameter values are not supported and will be ignored.
 - This plugin will not work before the callback for the "deviceready" event has been fired, as described in **Usage**. (This is consistent with the other Cordova plugins.)
-<<<<<<< HEAD
-- The Android and Amazon Fire-OS versions cannot work with more than 100 open db files due to the threading model.
+- The Android and Amazon Fire-OS versions cannot work with more than 100 open db files (due to the threading model used).
 - UNICODE line separator (`\u2028`) is currently not supported and known to be broken in iOS version.
 - UNICODE characters not working in WP(7/8) version
 - Blob type is currently not supported and known to be broken on multiple platforms.
-- UNICODE `\u0000` (same as `\0`) character not working in Windows (8.1) or WP(7/8) versions
+- UNICODE `\u0000` (same as `\0`) character not working in Windows "Universal" (8.1) or WP(7/8) versions
 - Case-insensitive matching and other string manipulations on Unicode characters, which is provided by optional ICU integration in the sqlite source and working with recent versions of Android, is not supported for any target platforms.
 - iOS version uses a thread pool but with only one thread working at a time due to "synchronized" database access
 - Large query result can be slow, also due to JSON implementation
-- FTS4 is not supported for any of the target platforms.
-- ATTACH another database file (due to path specifications, which work differently depending on the target platform)
+- FTS3/FTS4 is not supported for ~~any of the target platforms~~ iOS or Windows "Universal" (8.1).
+- ATTACH another database file is not supported (due to path specifications, which work differently depending on the target platform)
 
 ## Limited support (testing needed)
 
+- FTS3/FTS4 is not tested supported for Amazon Fire-OS or WP(7/8)
 - DB Triggers (as described above - known to be broken for Amazon Fire-OS)
 - UNICODE characters not fully tested in the Windows Universal (8.1) version
-- FTS3 support needs to be tested, may be missing or incomplete on certain target platforms.
-- JOIN
-
-=======
-- The Android and Amazon Fire-OS versions cannot work with more than 100 open db files (due to the threading model used).
-- UNICODE line separator (`\u2028`) is currently not supported and known to be broken in iOS version.
-- Blob type is currently not supported and known to be broken on multiple platforms.
-- UNICODE `\u0000` (same as `\0`) character not working in Windows (8.1) (or Windows Phone XX) version(s)
-- iOS version uses a thread pool but with only one thread working at a time due to "synchronized" database access
-- Large query result can be slow, also due to JSON implementation
-- FTS4 is not supported for any of the target platforms.
-- ATTACH another database file is not supported (due to path specifications, which work differently depending on the target platform)
- 
-## Limited support (testing needed)
-
-- Database triggers as described above - known to be broken for Android (without [sqlite4java](https://code.google.com/p/sqlite4java/)) and Amazon Fire-OS
-- UNICODE characters not fully tested in the Windows Universal (8.1) version
-- FTS3 support needs to be tested, may be missing or incomplete on certain target platforms.
 - JOIN needs to be tested more.
- 
->>>>>>> fc780f30
+
 ## Other versions
 
 - [litehelpers / Cordova-sqlcipher-adapter](https://github.com/litehelpers/Cordova-sqlcipher-adapter) - supports [SQLCipher](https://www.zetetic.net/sqlcipher/) for Android, iOS, and Windows (8.1)
@@ -172,15 +116,9 @@
 ## Opening a database
 
 There are two options to open a database:
-<<<<<<< HEAD
 - **Recommended:** `var db = window.sqlitePlugin.openDatabase({name: "my.db", location: 1});`
   - **WARNING:** The `name:` parameter must be given a string otherwise the behavior is unpredictable.
 - **Classical:** `var db = window.sqlitePlugin.openDatabase("myDatabase.db", "1.0", "Demo", -1);`
-=======
-- Recommended: `var db = window.sqlitePlugin.openDatabase({name: "my.db", location: 1});`
-  - **WARNING:** The `name:` parameter must be given a string otherwise the behavior is unpredictable.
-- Classical: `var db = window.sqlitePlugin.openDatabase("myDatabase.db", "1.0", "Demo", -1);`
->>>>>>> fc780f30
 
 The new `location` option is used to select the database subdirectory location (iOS *only*) with the following choices:
 - `0` (default): `Documents` - visible to iTunes and backed up by iCloud
@@ -255,17 +193,10 @@
 ## Background processing
 
 The threading model depends on which version is used:
-<<<<<<< HEAD
 - For Android, Amazon Fire-OS, and WP(7/8), one background thread per db;
 - for iOS, background processing using a very limited thread pool (only one thread working at a time);
 - for Windows Universal (8.1), no background processing (for future consideration).
 
-=======
-- For For Android and Amazon Fire-OS, one background thread per db;
-- for iOS, background processing using a very limited thread pool (only one thread working at a time);
-- for Windows Universal (8.1), no background processing (for future consideration).
- 
->>>>>>> fc780f30
 # Sample with PRAGMA feature
 
 This is a pretty strong test: first we create a table and add a single entry, then query the count to check if the item was inserted as expected. Note that a new transaction is created in the middle of the first callback.
@@ -353,60 +284,7 @@
 
 ## Windows Universal target platform
 
-<<<<<<< HEAD
 **IMPORTANT:** The Cordova CLI currently does not support all Windows target platforms due to [CB-8866](https://issues.apache.org/jira/browse/CB-8866). Please use `plugman` instead, as described here.
-
-### using plugman
-
-- make sure you have the latest version of `plugman` installed: `npm install -g plugman`
-- Download the [cordova-windows-nufix 3.9.0-nufixpre-01 zipball](https://github.com/litehelpers/cordova-windows-nufix/archive/3.9.0-nufixpre-01.zip) (or you can clone [litehelpers / cordova-windows-nufix](https://github.com/litehelpers/cordova-windows-nufix) instead)
-- Create your Windows Universal (8.1) project using [litehelpers / cordova-windows-nufix](https://github.com/litehelpers/cordova-windows-nufix):
-  - `path.to.cordova-windows-nufix/bin/create.bat your_app_path your.app.id YourAppName`
-- `cd your_app_path` and install plugin using `plugman`:
-  - `plugman install --platform windows --project . --plugin io.litehelpers.cordova.sqlite`
-- Put your sql program in your project `www` (don't forget to reference it from `www\index.html` and wait for `deviceready` event)
-
-Then your project in `CordovaApp.sln` should work with "Mixed Platforms" on Windows 8.1 or Windows Phone 8.1.
-
-**NOTE:** You may encounter an issue that `SQLite3.winmd` is not found if you try to run your project on both Windows 8.1 and Windows Phone 8.1. If you encounter this issue:
-- delete the `Debug` and `Generated Files` from the `cordova\plugins\io.litehelpers.cordova.sqlite\src\windows\SQLite3-WinRT\SQLite3` subdirectory of your project and try it again.
-
-This is due to keeping `SQLite3.Windows.vcxproj` and `SQLite3.WindowsPhone.vcxproj` in the same subdirectory and will be fixed soon.
-
-### using Cordova CLI
-
-**WARNING:** This is still in ~~pre-alpha~~ *experimental* state *and is currently NOT supported*. Please read and follow these items very carefully.
-
-- Please make sure your Cordova tooling is updated: `npm update -g cordova cordova-windows`
-- To create a new project: `cordova create MyProjectFolder com.my.project MyProject` (and then `cd` into your project directory)
-- To add the plugin: `cordova plugin add io.litehelpers.cordova.sqlite`
-- To add the Windows target platform (if it does not exist): `cordova platform add windows`
-- If you are using Visual Studio Express (2013), you may have to remove the Windows 8.0 build from the Visual Studio solution.
-- Due to [CB-8866](https://issues.apache.org/jira/browse/CB-8866): If you use Cordova CLI for fully-automatic installation (as described here), you cannot run the project for "Any CPU" or "Mixed Platforms". Please specify a CPU type (such as x86 or x64).
-
-**NOT RECOMMENDED:** To target all CPUs (partially manual): make a clone of this project and in your clone, remove (or comment out) the items that include the `SQLite3.Windows.vcxproj` and `SQLite3.WindowsPhone.vcxproj` framework projects:
-
-```diff
---- a/plugin.xml
-+++ b/plugin.xml
-@@ -75,8 +75,6 @@
-         </js-module>
- 
-         <!-- Thanks to AllJoyn-Cordova / cordova-plugin-alljoyn: -->
--        <framework src="src/windows/SQLite3-WinRT/SQLite3/SQLite3.Windows.vcxproj" custom="true" type="projectReference" target="windows" />
--        <framework src="src/windows/SQLite3-WinRT/SQLite3/SQLite3.WindowsPhone.vcxproj" custom="true" type="projectReference" target="phone" />
-          <!-- old:
-         <framework src="src/windows/SQLite3-WinRT/SQLite3/SQLite3-Windows8.1.vcxproj" custom="true" type="projectReference" target="windows" />
-           -->
-```
-
-Then:
-- In your Cordova CLI project, use the Cordova CLI tool to install the plugin from the location of your clone (can be from your filesystem);
-- Use the Cordova CLI tool to add the `windows` target;
-- open the Windows target solution, add the `SQLite3.Windows.vcxproj` and `SQLite3.WindowsPhone.vcxproj` projects (located in `path.to.plugin/src/windows/SQLite3-WinRT/SQLite3`) to your app solution project, and add the references in your solution explorer.
-=======
-- *PREREQUISITE* in this version branch *ONLY*: install recent version of `sqlite3.[hc]` in `src/external` and make sure the following constants are defined: `#define SQLITE_TEMP_STORE 2` `#define SQLITE_THREADSAFE 2` and for Windows Phone 8.1 *only*: `#define SQLITE_WIN32_FILEMAPPING_API 1`
-- **IMPORTANT:** The Cordova CLI currently does not support all Windows target platforms due to [CB-8866](https://issues.apache.org/jira/browse/CB-8866). Please use `plugman` instead, as described here.
 
 ### using plugman
 
@@ -419,7 +297,6 @@
 - Put your sql program in your project `www` (don't forget to reference it from `www\index.html` and wait for `deviceready` event)
 
 Then your project in `CordovaApp.sln` should work with "Mixed Platforms" on both Windows 8.1 and Windows Phone 8.1.
->>>>>>> fc780f30
 
 ## Easy install with plugman tool
 
@@ -427,11 +304,7 @@
 plugman install --platform MYPLATFORM --project path.to.my.project.folder --plugin https://github.com/litehelpers/cordova-sqlite-common
 ```
 
-<<<<<<< HEAD
-where MYPLATFORM is `android`, `ios`, or `wp8`.
-=======
-where MYPLATFORM is `android`, `ios`, or `windows`.
->>>>>>> fc780f30
+where MYPLATFORM is `android`, `ios`, `windows`, or `wp8`.
 
 A posting how to get started developing on Windows host without the Cordova CLI tool (for Android target only) is available [here](http://brodybits.blogspot.com/2015/03/trying-cordova-for-android-on-windows-without-cordova-cli.html).
 
@@ -439,13 +312,8 @@
 
     npm install -g cordova # if you don't have cordova
     cordova create MyProjectFolder com.my.project MyProject && cd MyProjectFolder # if you are just starting
-<<<<<<< HEAD
     cordova plugin add io.litehelpers.cordova.sqlite
 
-=======
-    cordova plugin add https://github.com/litehelpers/cordova-sqlite-common
- 
->>>>>>> fc780f30
 You can find more details at [this writeup](http://iphonedevlog.wordpress.com/2014/04/07/installing-chris-brodys-sqlite-database-with-cordova-cli-android/).
 
 **WARNING:** for Windows target platform please read the section above.
@@ -462,18 +330,11 @@
 - `SQLitePlugin.coffee.md`: platform-independent (Literate coffee-script, can be read by recent coffee-script compiler)
 - `www`: `SQLitePlugin.js` platform-independent Javascript as generated from `SQLitePlugin.coffee.md` (and checked in!)
 - `src`: platform-specific source code:
-<<<<<<< HEAD
    - `android` - Java plugin code for Android (along with sqlite4java library);
    - `android-classic` - Java plugin code for Amazon Fire-OS
    - `ios` - Objective-C plugin code for iOS;
-   - `windows` - Javascript proxy code and SQLite3-WinRT project for Windows Universal;
+   - `windows` - Javascript proxy code and SQLite3-WinRT project for Windows "Universal" (8.1);
    - `wp` - C-sharp code for WP(7/8)
-=======
-   - `external` - placeholder used to import `sqlite3.[hc]` in this version branch-needed to build Windows Universal (8.1) version
-   - `android` - Java plugin code for Android and Amazon Fire-OS
-   - `ios` - Objective-C plugin code for iOS;
-   - `windows` - Javascript proxy code and SQLite3-WinRT project for Windows Universal (8.1);
->>>>>>> fc780f30
 - `spec`: test suite using Jasmine (2.2.0), ported from QUnit `test-www` test suite, working on all platforms
 - `tests`: very simple Jasmine test suite that is run on Circle CI (Android version) and Travis CI (iOS version)
 - `Lawnchair-adapter`: Lawnchair adaptor, based on the version from the Lawnchair repository, with the basic Lawnchair test suite in `test-www` subdirectory
@@ -483,12 +344,8 @@
 These installation instructions are based on the Android example project from Cordova/PhoneGap 2.7.0, using the `lib/android/example` subdirectory from the PhoneGap 2.7 zipball.
 
  - Install `SQLitePlugin.js` from `www` into `assets/www`
-<<<<<<< HEAD
  - Install `SQLiteAndroidDatabase.java` and `SQLitePlugin.java` from `src/android/io/liteglue` into `src/io/liteglue` subdirectory
  - Install the `libs` subtree from `src/android/sqlite4java/libs` into your Android project
-=======
- - Install `SQLitePlugin.java` from `src/android/io/liteglue` into `src/io/liteglue` subdirectory
->>>>>>> fc780f30
  - Add the plugin element `<plugin name="SQLitePlugin" value="io.liteglue.SQLitePlugin"/>` to `res/xml/config.xml`
 
 Sample change to `res/xml/config.xml` for Cordova/PhoneGap 2.x:
@@ -512,7 +369,6 @@
 
 (assuming Android SDK 19, use the correct desired Android SDK number here)
 
-<<<<<<< HEAD
 **NOTE:** using this plugin on Cordova pre-3.0 requires the following changes to `SQLiteAndroidDatabase.java` and `SQLitePlugin.java`:
 
 ```diff
@@ -534,18 +390,6 @@
  import java.util.regex.Matcher;
  import java.util.regex.Pattern;
  
-=======
-**NOTE:** using this plugin on Cordova pre-3.0 requires the following changes to `SQLitePlugin.java`:
-
-```diff
-diff -u Cordova-sqlite-storage/src/android/io/liteglue/SQLitePlugin.java src/io/liteglue/SQLitePlugin.java
---- Cordova-sqlite-storage/src/android/io/liteglue/SQLitePlugin.java	2015-04-14 14:05:01.000000000 +0200
-+++ src/io/liteglue/SQLitePlugin.java	2015-04-14 14:10:44.000000000 +0200
-@@ -22,8 +22,8 @@
- import java.util.regex.Matcher;
- import java.util.regex.Pattern;
- 
->>>>>>> fc780f30
 -import org.apache.cordova.CallbackContext;
 -import org.apache.cordova.CordovaPlugin;
 +import org.apache.cordova.api.CallbackContext;
@@ -585,15 +429,12 @@
 ```
 
 ## Manual installation - Windows Universal (8.1) version
-<<<<<<< HEAD
 
 Described above.
 
 ## Manual installation - WP(7/8) version
-=======
->>>>>>> fc780f30
-
-Described above.
+
+TBD
 
 ## Quick installation test
 
